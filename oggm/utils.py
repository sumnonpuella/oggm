"""Some useful functions that did not fit into the other modules.
"""

# Builtins
import glob
import os
import tempfile
import gzip
import bz2
import json
import shutil
import zipfile
import sys
import math
import datetime
import logging
import pickle
import warnings
from collections import OrderedDict
from functools import partial, wraps
from time import gmtime, strftime
import time
import fnmatch
import platform
import struct
import importlib
from urllib.parse import urlparse

# External libs
import geopandas as gpd
import pandas as pd
import salem
from salem import lazy_property, read_shapefile
import numpy as np
import netCDF4
from scipy import stats
from shapely.ops import transform as shp_trafo
from salem import wgs84
import xarray as xr
import rasterio
from scipy.ndimage import filters
from scipy.signal import gaussian
from scipy.interpolate import interp1d
import shapely.geometry as shpg
from shapely.ops import linemerge
try:
    # rasterio V > 1.0
    from rasterio.merge import merge as merge_tool
except ImportError:
    from rasterio.tools.merge import merge as merge_tool
import multiprocessing as mp
import requests

try:
    ModuleNotFoundError
except NameError:
    ModuleNotFoundError = ImportError

# Locals
from oggm import __version__
import oggm.cfg as cfg
from oggm.cfg import SEC_IN_YEAR, SEC_IN_MONTH

# Module logger
logger = logging.getLogger(__name__)

# Github repository and commit hash/branch name/tag name on that repository
# The given commit will be downloaded from github and used as source for
# all sample data
SAMPLE_DATA_GH_REPO = 'OGGM/oggm-sample-data'
SAMPLE_DATA_COMMIT = '999ebbf0a48d8892058b3e2323bd975eed8a56b5'

CRU_SERVER = ('https://crudata.uea.ac.uk/cru/data/hrg/cru_ts_4.01/cruts'
              '.1709081022.v4.01/')

HISTALP_SERVER = 'http://www.zamg.ac.at/histalp/download/grid5m/'

_RGI_METADATA = dict()

DEM3REG = {
    'ISL': [-25., -12., 63., 67.],  # Iceland
    'SVALBARD': [10., 34., 76., 81.],
    'JANMAYEN': [-10., -7., 70., 72.],
    'FJ': [36., 66., 79., 82.],  # Franz Josef Land
    'FAR': [-8., -6., 61., 63.],  # Faroer
    'BEAR': [18., 20., 74., 75.],  # Bear Island
    'SHL': [-3., 0., 60., 61.],  # Shetland
    # Antarctica tiles as UTM zones, large files
    # '01-15': [-180., -91., -90, -60.],
    # '16-30': [-91., -1., -90., -60.],
    # '31-45': [-1., 89., -90., -60.],
    # '46-60': [89., 189., -90., -60.],
    # Greenland tiles
    # 'GL-North': [-78., -11., 75., 84.],
    # 'GL-West': [-68., -42., 64., 76.],
    # 'GL-South': [-52., -40., 59., 64.],
    # 'GL-East': [-42., -17., 64., 76.]
}

# Function
tuple2int = partial(np.array, dtype=np.int64)

# Global Lock
lock = mp.Lock()

# Shape factors
# TODO: how to handle zeta > 10? at the moment extrapolation
# Table 1 from Adhikari (2012) and corresponding interpolation functions
_ADHIKARI_TABLE_ZETAS = np.array([0.5, 1, 2, 3, 4, 5, 10])
_ADHIKARI_TABLE_RECTANGULAR = np.array([0.313, 0.558, 0.790, 0.884,
                                        0.929, 0.954, 0.990])
_ADHIKARI_TABLE_PARABOLIC = np.array([0.251, 0.448, 0.653, 0.748,
                                      0.803, 0.839, 0.917])
ADHIKARI_FACTORS_RECTANGULAR = interp1d(_ADHIKARI_TABLE_ZETAS,
                                        _ADHIKARI_TABLE_RECTANGULAR,
                                        fill_value='extrapolate')
ADHIKARI_FACTORS_PARABOLIC = interp1d(_ADHIKARI_TABLE_ZETAS,
                                      _ADHIKARI_TABLE_PARABOLIC,
                                      fill_value='extrapolate')


def _get_download_lock():
    return lock


class NoInternetException(Exception):
    pass


class HttpDownloadError(Exception):
    def __init__(self, code):
        self.code = code


class HttpContentTooShortError(Exception):
    pass


def _call_dl_func(dl_func, cache_path):
    """Helper so the actual call to downloads cann be overridden
    """
    return dl_func(cache_path)


def _cached_download_helper(cache_obj_name, dl_func, reset=False):
    """Helper function for downloads.

    Takes care of checking if the file is already cached.
    Only calls the actual download function when no cached version exists.
    """
    cache_dir = cfg.PATHS['dl_cache_dir']
    cache_ro = cfg.PARAMS['dl_cache_readonly']
    try:
        # this is for real runs
        fb_cache_dir = os.path.join(cfg.PATHS['working_dir'], 'cache')
    except KeyError:
        fb_cache_dir = ''

    if not cache_dir:
        # Defaults to working directory: it must be set!
        if not cfg.PATHS['working_dir']:
            raise ValueError("Need a valid PATHS['working_dir']!")
        cache_dir = fb_cache_dir
        cache_ro = False

    fb_path = os.path.join(fb_cache_dir, cache_obj_name)
    if not reset and os.path.isfile(fb_path):
        return fb_path

    cache_path = os.path.join(cache_dir, cache_obj_name)
    if not reset and os.path.isfile(cache_path):
        return cache_path

    if cache_ro:
        cache_path = fb_path

    if not cfg.PARAMS['has_internet']:
        raise NoInternetException("Download required, but "
                                  "`has_internet` is False.")

    mkdir(os.path.dirname(cache_path))

    try:
        cache_path = _call_dl_func(dl_func, cache_path)
    except BaseException:
        if os.path.exists(cache_path):
            os.remove(cache_path)
        raise

    return cache_path


def _requests_urlretrieve(url, path, reporthook):
    """Implements the required features of urlretrieve on top of requests
    """

    chunk_size = 128 * 1024
    chunk_count = 0

    with requests.get(url, stream=True) as r:
        if r.status_code != 200:
            raise HttpDownloadError(r.status_code)
        r.raise_for_status()

        size = r.headers.get('content-length') or 0
        size = int(size)

        if reporthook:
            reporthook(chunk_count, chunk_size, size)

        with open(path, 'wb') as f:
            for chunk in r.iter_content(chunk_size=chunk_size):
                if not chunk:
                    continue
                f.write(chunk)
                chunk_count += 1
                if reporthook:
                    reporthook(chunk_count, chunk_size, size)

        if chunk_count * chunk_size < size:
            raise HttpContentTooShortError()


def _urlretrieve(url, cache_obj_name=None, reset=False, reporthook=None):
    """Wrapper around urlretrieve, to implement our caching logic.

    Instead of accepting a destination path, it decided where to store the file
    and returns the local path.
    """

    if cache_obj_name is None:
        cache_obj_name = urlparse(url)
        cache_obj_name = cache_obj_name.netloc + cache_obj_name.path

    def _dlf(cache_path):
        logger.info("Downloading %s to %s..." % (url, cache_path))
        _requests_urlretrieve(url, cache_path, reporthook)
        return cache_path

    return _cached_download_helper(cache_obj_name, _dlf, reset)


def _progress_urlretrieve(url, cache_name=None, reset=False):
    """Downloads a file, returns its local path, and shows a progressbar."""

    try:
        from progressbar import DataTransferBar, UnknownLength
        pbar = [None]

        def _upd(count, size, total):
            if pbar[0] is None:
                pbar[0] = DataTransferBar()
            if pbar[0].max_value is None:
                if total > 0:
                    pbar[0].start(total)
                else:
                    pbar[0].start(UnknownLength)
            pbar[0].update(min(count * size, total))
            sys.stdout.flush()
        res = _urlretrieve(url, cache_obj_name=cache_name, reset=reset,
                           reporthook=_upd)
        try:
            pbar[0].finish()
        except BaseException:
            pass
        return res
    except (ImportError, ModuleNotFoundError):
        return _urlretrieve(url, cache_obj_name=cache_name, reset=reset)


def aws_file_download(aws_path, cache_name=None, reset=False):
    with _get_download_lock():
        return _aws_file_download_unlocked(aws_path, cache_name, reset)


def _aws_file_download_unlocked(aws_path, cache_name=None, reset=False):
    """Download a file from the AWS drive s3://astgtmv2/

    **Note:** you need AWS credentials for this to work.

    Parameters
    ----------
    aws_path: path relative to s3://astgtmv2/
    """

    while aws_path.startswith('/'):
        aws_path = aws_path[1:]

    if cache_name is not None:
        cache_obj_name = cache_name
    else:
        cache_obj_name = 'astgtmv2/' + aws_path

    def _dlf(cache_path):
        import boto3
        import botocore
        client = boto3.client('s3')
        logger.info("Downloading %s from s3 to %s..." % (aws_path, cache_path))
        try:
            client.download_file('astgtmv2', aws_path, cache_path)
        except botocore.exceptions.ClientError as e:
            if e.response['Error']['Code'] == "404":
                return None
            else:
                raise
        return cache_path

    return _cached_download_helper(cache_obj_name, _dlf, reset)


def file_downloader(www_path, retry_max=5, cache_name=None, reset=False):
    """A slightly better downloader: it tries more than once."""

    local_path = None
    retry_counter = 0
    while retry_counter <= retry_max:
        # Try to download
        try:
            retry_counter += 1
            local_path = _progress_urlretrieve(www_path, cache_name=cache_name,
                                               reset=reset)
            # if no error, exit
            break
        except HttpDownloadError as err:
            # This works well for py3
            if err.code == 404:
                # Ok so this *should* be an ocean tile
                return None
            elif err.code >= 500 and err.code < 600:
                logger.info("Downloading %s failed with HTTP error %s, "
                            "retrying in 10 seconds... %s/%s" %
                            (www_path, err.code, retry_counter, retry_max))
                time.sleep(10)
                continue
            else:
                raise
        except HttpContentTooShortError as err:
            logger.info("Downloading %s failed with ContentTooShortError"
                        " error %s, retrying in 10 seconds... %s/%s" %
                        (www_path, err.code, retry_counter, retry_max))
            time.sleep(10)
            continue

    # See if we managed (fail is allowed)
    if not local_path or not os.path.exists(local_path):
        logger.warning('Downloading %s failed.' % www_path)

    return local_path


def empty_cache():
    """Empty oggm's cache directory."""

    if os.path.exists(cfg.CACHE_DIR):
        shutil.rmtree(cfg.CACHE_DIR)
    os.makedirs(cfg.CACHE_DIR)


def expand_path(p):
    """Helper function for os.path.expanduser and os.path.expandvars"""

    return os.path.expandvars(os.path.expanduser(p))


def del_empty_dirs(s_dir):
    """Delete empty directories."""
    b_empty = True
    for s_target in os.listdir(s_dir):
        s_path = os.path.join(s_dir, s_target)
        if os.path.isdir(s_path):
            if not del_empty_dirs(s_path):
                b_empty = False
        else:
            b_empty = False
    if b_empty:
        os.rmdir(s_dir)
    return b_empty


def gettempdir(dirname='', reset=False):
    """Get a temporary directory.

    Parameters
    ----------
    dirname : str
        if you want to give it a name
    reset : bool
        if it has to be emptied first.

    Returns
    -------
    the path to the temporary directory
    """
    return mkdir(os.path.join(tempfile.gettempdir(), 'OGGM', dirname),
                 reset=reset)


def get_sys_info():
    """Returns system information as a dict"""

    blob = []
    try:
        (sysname, nodename, release,
         version, machine, processor) = platform.uname()
        blob.extend([
            ("python", "%d.%d.%d.%s.%s" % sys.version_info[:]),
            ("python-bits", struct.calcsize("P") * 8),
            ("OS", "%s" % (sysname)),
            ("OS-release", "%s" % (release)),
            ("machine", "%s" % (machine)),
            ("processor", "%s" % (processor)),
        ])
    except BaseException:
        pass

    return blob


def show_versions(logger=None):
    """Prints the OGGM version and other system information.

    Parameters
    ----------
    logger : optional
        the logger you want to send the printouts to. If None, will use stdout
    """

    _print = print if logger is None else logger.info

    sys_info = get_sys_info()

    deps = [
        # (MODULE_NAME, f(mod) -> mod version)
        ("oggm", lambda mod: mod.__version__),
        ("numpy", lambda mod: mod.__version__),
        ("scipy", lambda mod: mod.__version__),
        ("pandas", lambda mod: mod.__version__),
        ("geopandas", lambda mod: mod.__version__),
        ("netCDF4", lambda mod: mod.__version__),
        ("matplotlib", lambda mod: mod.__version__),
        ("rasterio", lambda mod: mod.__version__),
        ("fiona", lambda mod: mod.__version__),
        ("osgeo.gdal", lambda mod: mod.__version__),
        ("pyproj", lambda mod: mod.__version__),
    ]

    deps_blob = list()
    for (modname, ver_f) in deps:
        try:
            if modname in sys.modules:
                mod = sys.modules[modname]
            else:
                mod = importlib.import_module(modname)
            ver = ver_f(mod)
            deps_blob.append((modname, ver))
        except BaseException:
            deps_blob.append((modname, None))

    _print("  System info:")
    for k, stat in sys_info:
        _print("%s: %s" % (k, stat))
    _print("  Packages info:")
    for k, stat in deps_blob:
        _print("%s: %s" % (k, stat))


def parse_rgi_meta(version=None):
    """Read the meta information (region and sub-region names)"""

    global _RGI_METADATA

    if version is None:
        version = cfg.PARAMS['rgi_version']

    if version in _RGI_METADATA:
        return _RGI_METADATA[version]

    # Parse RGI metadata
    get_demo_file('rgi_regions.csv')
    _d = os.path.join(cfg.CACHE_DIR,
                      'oggm-sample-data-%s' % SAMPLE_DATA_COMMIT,
                      'rgi_meta')
    reg_names = pd.read_csv(os.path.join(_d, 'rgi_regions.csv'), index_col=0)
    if version in ['4', '5']:
        # The files where different back then
        subreg_names = pd.read_csv(os.path.join(_d, 'rgi_subregions_V5.csv'),
                                   index_col=0)
    else:
        f = os.path.join(_d, 'rgi_subregions_V{}.csv'.format(version))
        subreg_names = pd.read_csv(f)
        subreg_names.index = ['{:02d}-{:02d}'.format(s1, s2) for s1, s2 in
                              zip(subreg_names['O1'], subreg_names['O2'])]
        subreg_names = subreg_names[['Full_name']]

    # For idealized
    reg_names.loc[0] = ['None']
    subreg_names.loc['00-00'] = ['None']
    _RGI_METADATA[version] = (reg_names, subreg_names)
    return _RGI_METADATA[version]


class SuperclassMeta(type):
    """Metaclass for abstract base classes.

    http://stackoverflow.com/questions/40508492/python-sphinx-inherit-
    method-documentation-from-superclass
    """
    def __new__(mcls, classname, bases, cls_dict):
        cls = super().__new__(mcls, classname, bases, cls_dict)
        for name, member in cls_dict.items():
            if not getattr(member, '__doc__'):
                try:
                    member.__doc__ = getattr(bases[-1], name).__doc__
                except AttributeError:
                    pass
        return cls


class LRUFileCache():
    """A least recently used cache for temporary files.

    The files which are no longer used are deleted from the disk.
    """

    def __init__(self, l0=None, maxsize=100):
        """Instanciate.

        Parameters
        ----------
        l0 : list
            a list of file paths
        maxsize : int
            the max number of files to keep
        """
        self.files = [] if l0 is None else l0
        self.maxsize = maxsize
        self.purge()

    def purge(self):
        """Remove expired entries."""
        if len(self.files) > self.maxsize:
            fpath = self.files.pop(0)
            if os.path.exists(fpath):
                os.remove(fpath)

    def append(self, fpath):
        """Append a file to the list."""
        if fpath not in self.files:
            self.files.append(fpath)
        self.purge()


def download_oggm_files():
    with _get_download_lock():
        return _download_oggm_files_unlocked()


def _download_oggm_files_unlocked():
    """Checks if the demo data is already on the cache and downloads it."""

    zip_url = 'https://github.com/%s/archive/%s.zip' % \
              (SAMPLE_DATA_GH_REPO, SAMPLE_DATA_COMMIT)
    odir = os.path.join(cfg.CACHE_DIR)
    sdir = os.path.join(cfg.CACHE_DIR,
                        'oggm-sample-data-%s' % SAMPLE_DATA_COMMIT)

    # download only if necessary
    if not os.path.exists(sdir):
        ofile = file_downloader(zip_url)
        with zipfile.ZipFile(ofile) as zf:
            zf.extractall(odir)
        assert os.path.isdir(sdir)

    # list of files for output
    out = dict()
    for root, directories, filenames in os.walk(sdir):
        for filename in filenames:
            if filename in out:
                # This was a stupid thing, and should not happen
                # TODO: duplicates in sample data...
                k = os.path.join(os.path.basename(root), filename)
                assert k not in out
                out[k] = os.path.join(root, filename)
            else:
                out[filename] = os.path.join(root, filename)

    return out


def _download_srtm_file(zone):
    with _get_download_lock():
        return _download_srtm_file_unlocked(zone)


def _download_srtm_file_unlocked(zone):
    """Checks if the srtm data is in the directory and if not, download it.
    """

    # extract directory
    tmpdir = cfg.PATHS['tmp_dir']
    mkdir(tmpdir)
    outpath = os.path.join(tmpdir, 'srtm_' + zone + '.tif')

    # check if extracted file exists already
    if os.path.exists(outpath):
        return outpath

    # Did we download it yet?
    wwwfile = 'http://srtm.csi.cgiar.org/SRT-ZIP/SRTM_V41/' +\
        'SRTM_Data_GeoTiff/srtm_' + zone + '.zip'
    dest_file = file_downloader(wwwfile)

    # None means we tried hard but we couldn't find it
    if not dest_file:
        return None

    # ok we have to extract it
    if not os.path.exists(outpath):
        with zipfile.ZipFile(dest_file) as zf:
            zf.extractall(tmpdir)

    # See if we're good, don't overfill the tmp directory
    assert os.path.exists(outpath)
    cfg.get_lru_handler(tmpdir).append(outpath)
    return outpath


def _download_dem3_viewpano(zone):
    with _get_download_lock():
        return _download_dem3_viewpano_unlocked(zone)


def _download_dem3_viewpano_unlocked(zone):
    """Checks if the DEM3 data is in the directory and if not, download it.
    """

    # extract directory
    tmpdir = cfg.PATHS['tmp_dir']
    mkdir(tmpdir)
    outpath = os.path.join(tmpdir, zone + '.tif')

    # check if extracted file exists already
    if os.path.exists(outpath):
        return outpath

    # OK, so see if downloaded already
    # some files have a newer version 'v2'
    if zone in ['R33', 'R34', 'R35', 'R36', 'R37', 'R38', 'Q32', 'Q33', 'Q34',
                'Q35', 'Q36', 'Q37', 'Q38', 'Q39', 'Q40', 'P31', 'P32', 'P33',
                'P34', 'P35', 'P36', 'P37', 'P38', 'P39', 'P40']:
        ifile = 'http://viewfinderpanoramas.org/dem3/' + zone + 'v2.zip'
    elif zone in ['01-15', '16-30', '31-45', '46-60']:
        ifile = 'http://viewfinderpanoramas.org/ANTDEM3/' + zone + '.zip'
    else:
        ifile = 'http://viewfinderpanoramas.org/dem3/' + zone + '.zip'

    dfile = file_downloader(ifile)

    # None means we tried hard but we couldn't find it
    if not dfile:
        return None

    # ok we have to extract it
    with zipfile.ZipFile(dfile) as zf:
        zf.extractall(tmpdir)

    # Serious issue: sometimes, if a southern hemisphere URL is queried for
    # download and there is none, a NH zip file is downloaded.
    # Example: http://viewfinderpanoramas.org/dem3/SN29.zip yields N29!
    # BUT: There are southern hemisphere files that download properly. However,
    # the unzipped folder has the file name of
    # the northern hemisphere file. Some checks if correct file exists:
    if len(zone) == 4 and zone.startswith('S'):
        zonedir = os.path.join(tmpdir, zone[1:])
    else:
        zonedir = os.path.join(tmpdir, zone)
    globlist = glob.glob(os.path.join(zonedir, '*.hgt'))

    # take care of the special file naming cases
    if zone in DEM3REG.keys():
        globlist = glob.glob(os.path.join(tmpdir, '*', '*.hgt'))

    if not globlist:
        raise RuntimeError("We should have some files here, but we don't")

    # merge the single HGT files (can be a bit ineffective, because not every
    # single file might be exactly within extent...)
    rfiles = [rasterio.open(s) for s in globlist]
    dest, output_transform = merge_tool(rfiles)
    profile = rfiles[0].profile
    if 'affine' in profile:
        profile.pop('affine')
    profile['transform'] = output_transform
    profile['height'] = dest.shape[1]
    profile['width'] = dest.shape[2]
    profile['driver'] = 'GTiff'
    with rasterio.open(outpath, 'w', **profile) as dst:
        dst.write(dest)
    for rf in rfiles:
        rf.close()

    # delete original files to spare disk space
    for s in globlist:
        os.remove(s)
    del_empty_dirs(tmpdir)

    # See if we're good, don't overfill the tmp directory
    assert os.path.exists(outpath)
    cfg.get_lru_handler(tmpdir).append(outpath)
    return outpath


def _download_aster_file(zone, unit):
    with _get_download_lock():
        return _download_aster_file_unlocked(zone, unit)


def _download_aster_file_unlocked(zone, unit):
    """Checks if the aster data is in the directory and if not, download it.

    You need AWS cli and AWS credentials for this. Quoting Timo:

    $ aws configure

    Key ID und Secret you should have
    Region is eu-west-1 and Output Format is json.
    """

    fbname = 'ASTGTM2_' + zone + '.zip'
    dirbname = 'UNIT_' + unit
    # extract directory
    tmpdir = cfg.PATHS['tmp_dir']
    mkdir(tmpdir)
    obname = 'ASTGTM2_' + zone + '_dem.tif'
    outpath = os.path.join(tmpdir, obname)

    aws_path = 'ASTGTM_V2/' + dirbname + '/' + fbname
    dfile = _aws_file_download_unlocked(aws_path)

    if dfile is None:
        # Ok so this *should* be an ocean tile
        return None

    if not os.path.exists(outpath):
        # Extract
        with zipfile.ZipFile(dfile) as zf:
            zf.extract(obname, tmpdir)

    # See if we're good, don't overfill the tmp directory
    assert os.path.exists(outpath)
    cfg.get_lru_handler(tmpdir).append(outpath)
    return outpath


def _download_topo_file_from_cluster(fname):
    with _get_download_lock():
        return _download_topo_file_from_cluster_unlocked(fname)


def _download_topo_file_from_cluster_unlocked(fname):
    """Checks if the special topo data is in the directory and if not,
    download it from the cluster.
    """

    # extract directory
    tmpdir = cfg.PATHS['tmp_dir']
    mkdir(tmpdir)
    outpath = os.path.join(tmpdir, fname)

    url = 'https://cluster.klima.uni-bremen.de/~fmaussion/dems/'
    url += fname + '.zip'
    dfile = file_downloader(url)

    if not os.path.exists(outpath):
        logger.info('Extracting ' + fname + '.zip to ' + outpath + '...')
        with zipfile.ZipFile(dfile) as zf:
            zf.extractall(tmpdir)

    # See if we're good, don't overfill the tmp directory
    assert os.path.exists(outpath)
    cfg.get_lru_handler(tmpdir).append(outpath)
    return outpath


def _get_centerline_lonlat(gdir):
    """Quick n dirty solution to write the centerlines as a shapefile"""

    cls = gdir.read_pickle('centerlines')
    olist = []
    for j, cl in enumerate(cls[::-1]):
        mm = 1 if j == 0 else 0
        gs = gpd.GeoSeries()
        gs['RGIID'] = gdir.rgi_id
        gs['LE_SEGMENT'] = np.rint(np.max(cl.dis_on_line) * gdir.grid.dx)
        gs['MAIN'] = mm
        tra_func = partial(gdir.grid.ij_to_crs, crs=wgs84)
        gs['geometry'] = shp_trafo(tra_func, cl.line)
        olist.append(gs)

    return olist


def mkdir(path, reset=False):
    """Checks if directory exists and if not, create one.

    Parameters
    ----------
    reset: erase the content of the directory if exists

    Returns
    -------
    the path
    """

    if reset and os.path.exists(path):
        shutil.rmtree(path)
    try:
        os.makedirs(path)
    except FileExistsError:
        pass
    return path


def include_patterns(*patterns):
    """Factory function that can be used with copytree() ignore parameter.

    Arguments define a sequence of glob-style patterns
    that are used to specify what files to NOT ignore.
    Creates and returns a function that determines this for each directory
    in the file hierarchy rooted at the source directory when used with
    shutil.copytree().

    https://stackoverflow.com/questions/35155382/copying-specific-files-to-a-
    new-folder-while-maintaining-the-original-subdirect
    """

    def _ignore_patterns(path, names):
        # This is our cuisine
        bname = os.path.basename(path)
        if 'divide' in bname or 'log' in bname:
            keep = []
        else:
            keep = set(name for pattern in patterns
                       for name in fnmatch.filter(names, pattern))
        ignore = set(name for name in names
                     if name not in keep and not
                     os.path.isdir(os.path.join(path, name)))
        return ignore

    return _ignore_patterns


def query_yes_no(question, default="yes"):  # pragma: no cover
    """Ask a yes/no question via raw_input() and return their answer.

    "question" is a string that is presented to the user.
    "default" is the presumed answer if the user just hits <Enter>.
        It must be "yes" (the default), "no" or None (meaning
        an answer is required of the user).

    The "answer" return value is True for "yes" or False for "no".

    Credits: http://code.activestate.com/recipes/577058/
    """
    valid = {"yes": True, "y": True, "ye": True,
             "no": False, "n": False}
    if default is None:
        prompt = " [y/n] "
    elif default == "yes":
        prompt = " [Y/n] "
    elif default == "no":
        prompt = " [y/N] "
    else:
        raise ValueError("invalid default answer: '%s'" % default)

    while True:
        sys.stdout.write(question + prompt)
        choice = input().lower()
        if default is not None and choice == '':
            return valid[default]
        elif choice in valid:
            return valid[choice]
        else:
            sys.stdout.write("Please respond with 'yes' or 'no' "
                             "(or 'y' or 'n').\n")


def tolist(arg, length=None):
    """Makes sure that arg is a list."""

    try:
        (e for e in arg)
    except TypeError:
        arg = [arg]

    arg = list(arg)

    if length is not None:

        if len(arg) == 1:
            arg *= length
        elif len(arg) == length:
            pass
        else:
            raise ValueError('Cannot broadcast len {} '.format(len(arg)) +
                             'to desired length: {}.'.format(length))

    return arg


def haversine(lon1, lat1, lon2, lat2):
    """Great circle distance between two (or more) points on Earth

    Parameters
    ----------
    lon1 : float
       scalar or array of point(s) longitude
    lat1 : float
       scalar or array of point(s) longitude
    lon2 : float
       scalar or array of point(s) longitude
    lat2 : float
       scalar or array of point(s) longitude

    Returns
    -------
    the distances

    Examples:
    ---------
    >>> haversine(34, 42, 35, 42)
    82633.46475287154
    >>> haversine(34, 42, [35, 36], [42, 42])
    array([ 82633.46475287, 165264.11172113])
    """

    # convert decimal degrees to radians
    lon1, lat1, lon2, lat2 = map(np.radians, [lon1, lat1, lon2, lat2])

    # haversine formula
    dlon = lon2 - lon1
    dlat = lat2 - lat1
    a = np.sin(dlat / 2)**2 + np.cos(lat1) * np.cos(lat2) * np.sin(dlon / 2)**2
    c = 2 * np.arcsin(np.sqrt(a))
    return c * 6371000  # Radius of earth in meters


def interp_nans(array, default=None):
    """Interpolate NaNs using np.interp.

    np.interp is reasonable in that it does not extrapolate, it replaces
    NaNs at the bounds with the closest valid value.
    """

    _tmp = array.copy()
    nans, x = np.isnan(array), lambda z: z.nonzero()[0]
    if np.all(nans):
        # No valid values
        if default is None:
            raise ValueError('No points available to interpolate: '
                             'please set default.')
        _tmp[:] = default
    else:
        _tmp[nans] = np.interp(x(nans), x(~nans), array[~nans])

    return _tmp


def smooth1d(array, window_size=None, kernel='gaussian'):
    """Apply a centered window smoothing to a 1D array.

    Parameters
    ----------
    array : ndarray
        the array to apply the smoothing to
    window_size : int
        the size of the smoothing window
    kernel : str
        the type of smoothing (`gaussian`, `mean`)

    Returns
    -------
    the smoothed array (same dim as input)
    """

    # some defaults
    if window_size is None:
        if len(array) >= 9:
            window_size = 9
        elif len(array) >= 7:
            window_size = 7
        elif len(array) >= 5:
            window_size = 5
        elif len(array) >= 3:
            window_size = 3

    if window_size % 2 == 0:
        raise ValueError('Window should be an odd number.')

    if isinstance(kernel, str):
        if kernel == 'gaussian':
            kernel = gaussian(window_size, 1)
        elif kernel == 'mean':
            kernel = np.ones(window_size)
        else:
            raise NotImplementedError('Kernel: ' + kernel)
    kernel = kernel / np.asarray(kernel).sum()
    return filters.convolve1d(array, kernel, mode='mirror')


def line_interpol(line, dx):
    """Interpolates a shapely LineString to a regularly spaced one.

    Shapely's interpolate function does not guaranty equally
    spaced points in space. This is what this function is for.

    We construct new points on the line but at constant distance from the
    preceding one.

    Parameters
    ----------
    line: a shapely.geometry.LineString instance
    dx: the spacing

    Returns
    -------
    a list of equally distanced points
    """

    # First point is easy
    points = [line.interpolate(dx / 2.)]

    # Continue as long as line is not finished
    while True:
        pref = points[-1]
        pbs = pref.buffer(dx).boundary.intersection(line)
        if pbs.type == 'Point':
            pbs = [pbs]
        elif pbs.type == 'LineString':
            # This is rare
            pbs = [shpg.Point(c) for c in pbs.coords]
            assert len(pbs) == 2
        elif pbs.type == 'GeometryCollection':
            # This is rare
            opbs = []
            for p in pbs:
                if p.type == 'Point':
                    opbs.append(p)
                elif p.type == 'LineString':
                    opbs.extend([shpg.Point(c) for c in p.coords])
            pbs = opbs
        else:
            if pbs.type != 'MultiPoint':
                raise RuntimeError('line_interpol: we expect a MultiPoint '
                                   'but got a {}.'.format(pbs.type))

        # Out of the point(s) that we get, take the one farthest from the top
        refdis = line.project(pref)
        tdis = np.array([line.project(pb) for pb in pbs])
        p = np.where(tdis > refdis)[0]
        if len(p) == 0:
            break
        points.append(pbs[int(p[0])])

    return points


def md(ref, data, axis=None):
    """Mean Deviation."""
    return np.mean(np.asarray(data) - ref, axis=axis)


def mad(ref, data, axis=None):
    """Mean Absolute Deviation."""
    return np.mean(np.abs(np.asarray(data) - ref), axis=axis)


def rmsd(ref, data, axis=None):
    """Root Mean Square Deviation."""
    return np.sqrt(np.mean((np.asarray(ref) - data)**2, axis=axis))


def rel_err(ref, data):
    """Relative error. Ref should be non-zero"""
    return (np.asarray(data) - ref) / ref


def corrcoef(ref, data):
    """Peason correlation coefficient."""
    return np.corrcoef(ref, data)[0, 1]


def nicenumber(number, binsize, lower=False):
    """Returns the next higher or lower "nice number", given by binsize.

    Examples:
    ---------
    >>> nicenumber(12, 10)
    20
    >>> nicenumber(19, 50)
    50
    >>> nicenumber(51, 50)
    100
    >>> nicenumber(51, 50, lower=True)
    50
    """

    e, _ = divmod(number, binsize)
    if lower:
        return e * binsize
    else:
        return (e + 1) * binsize


def signchange(ts):
    """Detect sign changes in a time series.

    http://stackoverflow.com/questions/2652368/how-to-detect-a-sign-change-
    for-elements-in-a-numpy-array

    Returns
    -------
    An array with 0s everywhere and 1's when the sign changes
    """
    asign = np.sign(ts)
    sz = asign == 0
    while sz.any():
        asign[sz] = np.roll(asign, 1)[sz]
        sz = asign == 0
    out = ((np.roll(asign, 1) - asign) != 0).astype(int)
    if asign.iloc[0] == asign.iloc[1]:
        out.iloc[0] = 0
    return out


def polygon_intersections(gdf):
    """Computes the intersections between all polygons in a GeoDataFrame.

    Parameters
    ----------
    gdf : Geopandas.GeoDataFrame

    Returns
    -------
    a Geodataframe containing the intersections
    """

    out_cols = ['id_1', 'id_2', 'geometry']
    out = gpd.GeoDataFrame(columns=out_cols)

    gdf = gdf.reset_index()

    for i, major in gdf.iterrows():

        # Exterior only
        major_poly = major.geometry.exterior

        # Remove the major from the list
        agdf = gdf.loc[gdf.index != i]

        # Keep catchments which intersect
        gdfs = agdf.loc[agdf.intersects(major_poly)]

        for j, neighbor in gdfs.iterrows():

            # No need to check if we already found the intersect
            if j in out.id_1 or j in out.id_2:
                continue

            # Exterior only
            neighbor_poly = neighbor.geometry.exterior

            # Ok, the actual intersection
            mult_intersect = major_poly.intersection(neighbor_poly)

            # All what follows is to catch all possibilities
            # Should not happen in our simple geometries but ya never know
            if isinstance(mult_intersect, shpg.Point):
                continue
            if isinstance(mult_intersect, shpg.linestring.LineString):
                mult_intersect = [mult_intersect]
            if len(mult_intersect) == 0:
                continue
            mult_intersect = [m for m in mult_intersect if
                              not isinstance(m, shpg.Point)]
            if len(mult_intersect) == 0:
                continue
            mult_intersect = linemerge(mult_intersect)
            if isinstance(mult_intersect, shpg.linestring.LineString):
                mult_intersect = [mult_intersect]
            for line in mult_intersect:
                if not isinstance(line, shpg.linestring.LineString):
                    raise RuntimeError('polygon_intersections: we expect'
                                       'a LineString but got a '
                                       '{}.'.format(line.type))
                line = gpd.GeoDataFrame([[i, j, line]],
                                        columns=out_cols)
                out = out.append(line)

    return out


def floatyear_to_date(yr):
    """Converts a float year to an actual (year, month) pair.

    Note that this doesn't account for leap years (365-day no leap calendar),
    and that the months all have the same length.

    Parameters
    ----------
    yr : float
        The floating year
    """

    try:
        sec, out_y = math.modf(yr)
        out_y = int(out_y)
        sec = round(sec * SEC_IN_YEAR)
        if sec == SEC_IN_YEAR:
            # Floating errors
            out_y += 1
            sec = 0
        out_m = int(sec / SEC_IN_MONTH) + 1
    except TypeError:
        # TODO: inefficient but no time right now
        out_y = np.zeros(len(yr), np.int64)
        out_m = np.zeros(len(yr), np.int64)
        for i, y in enumerate(yr):
            y, m = floatyear_to_date(y)
            out_y[i] = y
            out_m[i] = m
    return out_y, out_m


def date_to_floatyear(y, m):
    """Converts an integer (year, month) pair to a float year.

    Note that this doesn't account for leap years (365-day no leap calendar),
    and that the months all have the same length.

    Parameters
    ----------
    y : int
        the year
    m : int
        the month
    """

    return (np.asanyarray(y) + (np.asanyarray(m) - 1) *
            SEC_IN_MONTH / SEC_IN_YEAR)


def hydrodate_to_calendardate(y, m, start_month=10):
    """Converts a hydrological (year, month) pair to a calendar date.

    Parameters
    ----------
    y : int
        the year
    m : int
        the month
    start_month : int
        the first month of the hydrological year
    """

    e = 13 - start_month
    try:
        if m <= e:
            out_y = y - 1
            out_m = m + start_month - 1
        else:
            out_y = y
            out_m = m - e
    except (TypeError, ValueError):
        # TODO: inefficient but no time right now
        out_y = np.zeros(len(y), np.int64)
        out_m = np.zeros(len(y), np.int64)
        for i, (_y, _m) in enumerate(zip(y, m)):
            _y, _m = hydrodate_to_calendardate(_y, _m, start_month=start_month)
            out_y[i] = _y
            out_m[i] = _m
    return out_y, out_m


def calendardate_to_hydrodate(y, m, start_month=10):
    """Converts a calendar (year, month) pair to a hydrological date.

    Parameters
    ----------
    y : int
        the year
    m : int
        the month
    start_month : int
        the first month of the hydrological year
    """

    try:
        if m >= start_month:
            out_y = y + 1
            out_m = m - start_month + 1
        else:
            out_y = y
            out_m = m + 13 - start_month
    except (TypeError, ValueError):
        # TODO: inefficient but no time right now
        out_y = np.zeros(len(y), np.int64)
        out_m = np.zeros(len(y), np.int64)
        for i, (_y, _m) in enumerate(zip(y, m)):
            _y, _m = calendardate_to_hydrodate(_y, _m, start_month=start_month)
            out_y[i] = _y
            out_m[i] = _m
    return out_y, out_m


def monthly_timeseries(y0, y1=None, ny=None, include_last_year=False):
    """Creates a monthly timeseries in units of float years.

    Parameters
    ----------
    """

    if y1 is not None:
        years = np.arange(np.floor(y0), np.floor(y1) + 1)
    elif ny is not None:
        years = np.arange(np.floor(y0), np.floor(y0) + ny)
    else:
        raise ValueError("Need at least two positional arguments.")
    months = np.tile(np.arange(12) + 1, len(years))
    years = years.repeat(12)
    out = date_to_floatyear(years, months)
    if not include_last_year:
        out = out[:-11]
    return out


class ncDataset(netCDF4.Dataset):
    """Wrapper around netCDF4 setting auto_mask to False"""

    def __init__(self, *args, **kwargs):
        super(ncDataset, self).__init__(*args, **kwargs)
        self.set_auto_mask(False)


def pipe_log(gdir, task_func_name, err=None):
    """Log the error in a specific directory."""

    time_str = datetime.datetime.now().strftime('%Y-%m-%dT%H:%M:%S')

    # Defaults to working directory: it must be set!
    if not cfg.PATHS['working_dir']:
        warnings.warn("Cannot log to file without a valid "
                      "cfg.PATHS['working_dir']!", RuntimeWarning)
        return

    fpath = os.path.join(cfg.PATHS['working_dir'], 'log')
    mkdir(fpath)

    fpath = os.path.join(fpath, gdir.rgi_id)

    sep = '; '

    if err is not None:
        fpath += '.ERROR'
    else:
        return  # for now
        fpath += '.SUCCESS'

    with open(fpath, 'a') as f:
        f.write(time_str + sep + task_func_name + sep)
        if err is not None:
            f.write(err.__class__.__name__ + sep + '{}\n'.format(err))
        else:
            f.write(sep + '\n')


def write_centerlines_to_shape(gdirs, filesuffix='', path=True):
    """Write the centerlines in a shapefile.

    Parameters
    ----------
    gdirs: the list of GlacierDir to process.
    filesuffix : str
        add suffix to output file
    path:
        Set to "True" in order  to store the info in the working directory
        Set to a path to store the file to your chosen location
    """

    if path is True:
        path = os.path.join(cfg.PATHS['working_dir'],
                            'glacier_centerlines' + filesuffix + '.shp')

    olist = []
    for gdir in gdirs:
        olist.extend(_get_centerline_lonlat(gdir))

    odf = gpd.GeoDataFrame(olist)

    shema = dict()
    props = OrderedDict()
    props['RGIID'] = 'str:14'
    props['LE_SEGMENT'] = 'int:9'
    props['MAIN'] = 'int:9'
    shema['geometry'] = 'LineString'
    shema['properties'] = props

    crs = {'init': 'epsg:4326'}

    # some writing function from geopandas rep
    from shapely.geometry import mapping
    import fiona

    def feature(i, row):
        return {
            'id': str(i),
            'type': 'Feature',
            'properties':
                dict((k, v) for k, v in row.items() if k != 'geometry'),
            'geometry': mapping(row['geometry'])}

    with fiona.open(path, 'w', driver='ESRI Shapefile',
                    crs=crs, schema=shema) as c:
        for i, row in odf.iterrows():
            c.write(feature(i, row))


def srtm_zone(lon_ex, lat_ex):
    """Returns a list of SRTM zones covering the desired extent.
    """

    # SRTM are sorted in tiles of 5 degrees
    srtm_x0 = -180.
    srtm_y0 = 60.
    srtm_dx = 5.
    srtm_dy = -5.

    # quick n dirty solution to be sure that we will cover the whole range
    mi, ma = np.min(lon_ex), np.max(lon_ex)
    # int() to avoid Deprec warning:
    lon_ex = np.linspace(mi, ma, int(np.ceil((ma - mi) + 3)))
    mi, ma = np.min(lat_ex), np.max(lat_ex)
    # int() to avoid Deprec warning
    lat_ex = np.linspace(mi, ma, int(np.ceil((ma - mi) + 3)))

    zones = []
    for lon in lon_ex:
        for lat in lat_ex:
            dx = lon - srtm_x0
            dy = lat - srtm_y0
            assert dy < 0
            zx = np.ceil(dx / srtm_dx)
            zy = np.ceil(dy / srtm_dy)
            zones.append('{:02.0f}_{:02.0f}'.format(zx, zy))
    return list(sorted(set(zones)))


def dem3_viewpano_zone(lon_ex, lat_ex):
    """Returns a list of DEM3 zones covering the desired extent.

    http://viewfinderpanoramas.org/Coverage%20map%20viewfinderpanoramas_org3.htm
    """

    for _f in DEM3REG.keys():

        if (np.min(lon_ex) >= DEM3REG[_f][0]) and \
           (np.max(lon_ex) <= DEM3REG[_f][1]) and \
           (np.min(lat_ex) >= DEM3REG[_f][2]) and \
           (np.max(lat_ex) <= DEM3REG[_f][3]):

            # test some weird inset files in Antarctica
            if (np.min(lon_ex) >= -91.) and (np.max(lon_ex) <= -90.) and \
               (np.min(lat_ex) >= -72.) and (np.max(lat_ex) <= -68.):
                return ['SR15']

            elif (np.min(lon_ex) >= -47.) and (np.max(lon_ex) <= -43.) and \
                 (np.min(lat_ex) >= -61.) and (np.max(lat_ex) <= -60.):
                return ['SP23']

            elif (np.min(lon_ex) >= 162.) and (np.max(lon_ex) <= 165.) and \
                 (np.min(lat_ex) >= -68.) and (np.max(lat_ex) <= -66.):
                return ['SQ58']

            # test some Greenland tiles as GL-North is not rectangular
            elif (np.min(lon_ex) >= -66.) and (np.max(lon_ex) <= -60.) and \
                 (np.min(lat_ex) >= 80.) and (np.max(lat_ex) <= 83.):
                return ['U20']

            elif (np.min(lon_ex) >= -60.) and (np.max(lon_ex) <= -54.) and \
                 (np.min(lat_ex) >= 80.) and (np.max(lat_ex) <= 83.):
                return ['U21']

            elif (np.min(lon_ex) >= -54.) and (np.max(lon_ex) <= -48.) and \
                 (np.min(lat_ex) >= 80.) and (np.max(lat_ex) <= 83.):
                return ['U22']

            else:
                return [_f]

    # if the tile doesn't have a special name, its name can be found like this:
    # corrected SRTMs are sorted in tiles of 6 deg longitude and 4 deg latitude
    srtm_x0 = -180.
    srtm_y0 = 0.
    srtm_dx = 6.
    srtm_dy = 4.

    # quick n dirty solution to be sure that we will cover the whole range
    mi, ma = np.min(lon_ex), np.max(lon_ex)
    # TODO: Fabien, find out what Johannes wanted with this +3
    # +3 is just for the number to become still a bit larger
    # int() to avoid Deprec warning
    lon_ex = np.linspace(mi, ma, int(np.ceil((ma - mi) / srtm_dy) + 3))
    mi, ma = np.min(lat_ex), np.max(lat_ex)
    # int() to avoid Deprec warning
    lat_ex = np.linspace(mi, ma, int(np.ceil((ma - mi) / srtm_dx) + 3))

    zones = []
    for lon in lon_ex:
        for lat in lat_ex:
            dx = lon - srtm_x0
            dy = lat - srtm_y0
            zx = np.ceil(dx / srtm_dx)
            # convert number to letter
            zy = chr(int(abs(dy / srtm_dy)) + ord('A'))
            if lat >= 0:
                zones.append('%s%02.0f' % (zy, zx))
            else:
                zones.append('S%s%02.0f' % (zy, zx))
    return list(sorted(set(zones)))


def aster_zone(lon_ex, lat_ex):
    """Returns a list of ASTER V2 zones and units covering the desired extent.
    """

    # ASTER is a bit more work. The units are directories of 5 by 5,
    # tiles are 1 by 1. The letter in the filename depends on the sign
    units_dx = 5.

    # quick n dirty solution to be sure that we will cover the whole range
    mi, ma = np.min(lon_ex), np.max(lon_ex)
    # int() to avoid Deprec warning:
    lon_ex = np.linspace(mi, ma, int(np.ceil((ma - mi) + 3)))
    mi, ma = np.min(lat_ex), np.max(lat_ex)
    # int() to avoid Deprec warning:
    lat_ex = np.linspace(mi, ma, int(np.ceil((ma - mi) + 3)))

    zones = []
    units = []
    for lon in lon_ex:
        for lat in lat_ex:
            dx = np.floor(lon)
            zx = np.floor(lon / units_dx) * units_dx
            if math.copysign(1, dx) == -1:
                dx = -dx
                zx = -zx
                lon_let = 'W'
            else:
                lon_let = 'E'

            dy = np.floor(lat)
            zy = np.floor(lat / units_dx) * units_dx
            if math.copysign(1, dy) == -1:
                dy = -dy
                zy = -zy
                lat_let = 'S'
            else:
                lat_let = 'N'

            z = '{}{:02.0f}{}{:03.0f}'.format(lat_let, dy, lon_let, dx)
            u = '{}{:02.0f}{}{:03.0f}'.format(lat_let, zy, lon_let, zx)
            if z not in zones:
                zones.append(z)
                units.append(u)

    return zones, units


def get_demo_file(fname):
    """Returns the path to the desired OGGM file."""

    d = download_oggm_files()
    if fname in d:
        return d[fname]
    else:
        return None


def get_cru_cl_file():
    """Returns the path to the unpacked CRU CL file (is in sample data)."""

    download_oggm_files()

    sdir = os.path.join(cfg.CACHE_DIR,
                        'oggm-sample-data-%s' % SAMPLE_DATA_COMMIT,
                        'cru')
    fpath = os.path.join(sdir, 'cru_cl2.nc')
    if os.path.exists(fpath):
        return fpath
    else:
        with zipfile.ZipFile(fpath + '.zip') as zf:
            zf.extractall(sdir)
        assert os.path.exists(fpath)
        return fpath


def get_wgms_files():
    """Get the path to the default WGMS-RGI link file and the data dir.

    Returns
    -------
    (file, dir): paths to the files
    """

    download_oggm_files()
    sdir = os.path.join(cfg.CACHE_DIR,
                        'oggm-sample-data-%s' % SAMPLE_DATA_COMMIT,
                        'wgms')
    datadir = os.path.join(sdir, 'mbdata')
    assert os.path.exists(datadir)

    outf = os.path.join(sdir, 'rgi_wgms_links_20171101.csv')
    outf = pd.read_csv(outf, dtype={'RGI_REG': object})

    return outf, datadir


def get_glathida_file():
    """Get the path to the default GlaThiDa-RGI link file.

    Returns
    -------
    file: paths to the file
    """

    # Roll our own
    download_oggm_files()
    sdir = os.path.join(cfg.CACHE_DIR,
                        'oggm-sample-data-%s' % SAMPLE_DATA_COMMIT,
                        'glathida')
    outf = os.path.join(sdir, 'rgi_glathida_links.csv')
    assert os.path.exists(outf)
    return outf


def get_rgi_dir(version=None, reset=False):
    """Returns a path to the RGI directory.

    If the RGI files are not present, download them.

    Parameters
    ----------
    region: str
        from '01' to '19'
    version: str
        '5', '6', defaults to None (linking to the one specified in cfg.PARAMS)

    Returns
    -------
    path to the RGI directory
    """

    with _get_download_lock():
        return _get_rgi_dir_unlocked(version=version, reset=reset)


def _get_rgi_dir_unlocked(version=None, reset=False):

    rgi_dir = cfg.PATHS['rgi_dir']
    if version is None:
        version = cfg.PARAMS['rgi_version']

    if len(version) == 1:
        version += '0'

    # Be sure the user gave a sensible path to the RGI dir
    if not rgi_dir:
        raise ValueError('The RGI data directory has to be'
                         'specified explicitly.')
    rgi_dir = os.path.abspath(os.path.expanduser(rgi_dir))
    rgi_dir = os.path.join(rgi_dir, 'RGIV' + version)
    mkdir(rgi_dir, reset=reset)

    if version == '50':
        dfile = 'http://www.glims.org/RGI/rgi50_files/rgi50.zip'
    elif version == '60':
        dfile = 'http://www.glims.org/RGI/rgi60_files/00_rgi60.zip'
    elif version == '61':
        dfile = 'https://cluster.klima.uni-bremen.de/~fmaussion/rgi/rgi_61.zip'

    test_file = os.path.join(rgi_dir,
                             '*_rgi*{}_manifest.txt'.format(version))

    if len(glob.glob(test_file)) == 0:
        # if not there download it
        ofile = file_downloader(dfile, reset=reset)
        # Extract root
        with zipfile.ZipFile(ofile) as zf:
            zf.extractall(rgi_dir)
        # Extract subdirs
        pattern = '*_rgi{}_*.zip'.format(version)
        for root, dirs, files in os.walk(cfg.PATHS['rgi_dir']):
            for filename in fnmatch.filter(files, pattern):
                zfile = os.path.join(root, filename)
                with zipfile.ZipFile(zfile) as zf:
                    ex_root = zfile.replace('.zip', '')
                    mkdir(ex_root)
                    zf.extractall(ex_root)
                # delete the zipfile after success
                os.remove(zfile)
        if len(glob.glob(test_file)) == 0:
            raise RuntimeError('Could not find a manifest file in the RGI '
                               'directory: ' + rgi_dir)
    return rgi_dir


def get_rgi_region_file(region, version=None, reset=False):
    """Returns a path to a RGI region file.

    If the RGI files are not present, download them.

    Parameters
    ----------
    region: str
        from '01' to '19'
    version: str
        '5', '6', defaults to None (linking to the one specified in cfg.PARAMS)

    Returns
    -------
    path to the RGI shapefile
    """

    rgi_dir = get_rgi_dir(version=version, reset=reset)
    f = list(glob.glob(rgi_dir + "/*/{}_*.shp".format(region)))
    assert len(f) == 1
    return f[0]


def get_rgi_glacier_entities(rgi_ids, version=None):
    """A convenience function to get a GeoDataframe for a list of glacier IDs.

    Parameters
    ----------
    rgi_ids: list of str
        the glaciers you want the outlines for
    version: list of str
        the rgi version

    Returns
    -------
    a geodataframe with the list of glaciers
    """

    regions = [s.split('-')[1].split('.')[0] for s in rgi_ids]
    if version is None:
        version = rgi_ids[0].split('-')[0][-2:]
    selection = []
    for reg in sorted(np.unique(regions)):
        sh = gpd.read_file(get_rgi_region_file(reg, version=version))
        selection.append(sh.loc[sh.RGIId.isin(rgi_ids)])

    # Make a new dataframe of those
    selection = pd.concat(selection)
    selection.crs = sh.crs  # for geolocalisation
    if len(selection) != len(rgi_ids):
        raise RuntimeError('Could not find all RGI ids')

    return selection


def get_rgi_intersects_dir(version=None, reset=False):
    """Returns a path to the RGI directory containing the intersects.

    If the files are not present, download them.

    Returns
    -------
    path to the directory
    """

    with _get_download_lock():
        return _get_rgi_intersects_dir_unlocked(version=version, reset=reset)


def _get_rgi_intersects_dir_unlocked(version=None, reset=False):

    rgi_dir = cfg.PATHS['rgi_dir']
    if version is None:
        version = cfg.PARAMS['rgi_version']

    if len(version) == 1:
        version += '0'

    # Be sure the user gave a sensible path to the RGI dir
    if not rgi_dir:
        raise ValueError('The RGI data directory has to be'
                         'specified explicitly.')

    rgi_dir = os.path.abspath(os.path.expanduser(rgi_dir))
    mkdir(rgi_dir)

    dfile = 'https://cluster.klima.uni-bremen.de/~fmaussion/rgi/'
    dfile += 'RGI_V{}_Intersects.zip'.format(version)

    odir = os.path.join(rgi_dir, 'RGI_V' + version + '_Intersects')
    if reset and os.path.exists(odir):
        shutil.rmtree(odir)

    # A lot of code for backwards compat (sigh...)
    if version in ['50', '60']:
        test_file = os.path.join(odir, 'Intersects_OGGM_Manifest.txt')
        if not os.path.exists(test_file):
            # if not there download it
            ofile = file_downloader(dfile, reset=reset)
            # Extract root
            with zipfile.ZipFile(ofile) as zf:
                zf.extractall(odir)
            if not os.path.exists(test_file):
                raise RuntimeError('Could not find a manifest file in the RGI '
                                   'directory: ' + odir)
    else:
        test_file = os.path.join(odir,
                                 '*ntersect*anifest.txt'.format(version))
        if len(glob.glob(test_file)) == 0:
            # if not there download it
            ofile = file_downloader(dfile, reset=reset)
            # Extract root
            with zipfile.ZipFile(ofile) as zf:
                zf.extractall(odir)
            # Extract subdirs
            pattern = '*_rgi{}_*.zip'.format(version)
            for root, dirs, files in os.walk(cfg.PATHS['rgi_dir']):
                for filename in fnmatch.filter(files, pattern):
                    zfile = os.path.join(root, filename)
                    with zipfile.ZipFile(zfile) as zf:
                        ex_root = zfile.replace('.zip', '')
                        mkdir(ex_root)
                        zf.extractall(ex_root)
                    # delete the zipfile after success
                    os.remove(zfile)
            if len(glob.glob(test_file)) == 0:
                raise RuntimeError('Could not find a manifest file in the RGI '
                                   'directory: ' + odir)

    return odir


def get_rgi_intersects_region_file(region='00', version=None, rgi_ids=None,
                                   reset=False):
    """Returns a path to a RGI regional intersect file.

    If the RGI files are not present, download them. Setting region=00 gives
    you the global file.

    Parameters
    ----------
    region: str
        from '00' to '19', with '00' being the global file. From RGI version
        '61' onwards, '00' will require `rgi_ids` to be set for more clever
        handling.
    version: str
        '5', '6', '61'... defaults the one specified in cfg.PARAMS
    rgi_ids: list, optional
        list of rgi_ids you want to look for intersections for
    reset: bool
        redownload the RGI file.

    Returns
    -------
    path to the RGI shapefile or shapefile itself (if rgi_id is set)
    """

    if version is None:
        version = cfg.PARAMS['rgi_version']
    if len(version) == 1:
        version += '0'

    rgi_dir = get_rgi_intersects_dir(version=version, reset=reset)

    if rgi_ids is not None:
        regions = [s.split('-')[1].split('.')[0] for s in rgi_ids]
        selection = []
        for reg in sorted(np.unique(regions)):
            sh = gpd.read_file(get_rgi_intersects_region_file(reg,
                                                              version=version))
            selection.append(sh.loc[sh.RGIId_1.isin(rgi_ids) |
                                    sh.RGIId_2.isin(rgi_ids)])

        # Make a new dataframe of those
        selection = pd.concat(selection)
        selection.crs = sh.crs  # for geolocalisation

        return selection

    # Else, regular workflow
    if region == '00':
        if version in ['50', '60']:
            version = 'AllRegs'
            region = '*'
        else:
            raise ValueError("From RGI version 61 onwards, please specify "
                             "`rgi_ids` with `region=='00'`")
    f = list(glob.glob(os.path.join(rgi_dir, "*", '*intersects*' + region +
                                    '_rgi*' + version + '*.shp')))
    assert len(f) == 1
    return f[0]


def get_cru_file(var=None):
    """Returns a path to the desired CRU TS file.

    If the file is not present, download it.

    Parameters
    ----------
    var: 'tmp' or 'pre'

    Returns
    -------
    path to the CRU file
    """
    with _get_download_lock():
        return _get_cru_file_unlocked(var)


def _get_cru_file_unlocked(var=None):

    cru_dir = cfg.PATHS['cru_dir']

    # Be sure the user gave a sensible path to the climate dir
    if not cru_dir:
        raise ValueError('The CRU data directory has to be'
                         'specified explicitly.')
    cru_dir = os.path.abspath(os.path.expanduser(cru_dir))
    mkdir(cru_dir)

    # Be sure input makes sense
    if var not in ['tmp', 'pre']:
        raise ValueError('CRU variable {} does not exist!'.format(var))

    # The user files may have different dates, so search for patterns
    bname = 'cru_ts*.{}.dat.nc'.format(var)
    search = glob.glob(os.path.join(cru_dir, bname))
    if len(search) == 1:
        ofile = search[0]
    elif len(search) > 1:
        raise RuntimeError('You seem to have more than one file in your CRU '
                           'directory: {}. Help me by deleting the one'
                           'you dont want to use anymore.'.format(cru_dir))
    else:
        # if not there download it
        cru_filename = 'cru_ts4.01.1901.2016.{}.dat.nc'.format(var)
        cru_url = CRU_SERVER + '{}/'.format(var) + cru_filename + '.gz'
        dlfile = file_downloader(cru_url)
        ofile = os.path.join(cru_dir, cru_filename)
        with gzip.GzipFile(dlfile) as zf:
            with open(ofile, 'wb') as outfile:
                for line in zf:
                    outfile.write(line)
    return ofile


def get_histalp_file(var=None):
    """Returns a path to the desired HISTALP file.

    If the file is not present, download it.

    Parameters
    ----------
    var: 'tmp' or 'pre'

    Returns
    -------
    path to the CRU file
    """
    with _get_download_lock():
        return _get_histalp_file_unlocked(var)


def _get_histalp_file_unlocked(var=None):

    cru_dir = cfg.PATHS['cru_dir']

    # Be sure the user gave a sensible path to the climate dir
    if not cru_dir:
        raise ValueError('The CRU data directory has to be'
                         'specified explicitly.')
    cru_dir = os.path.abspath(os.path.expanduser(cru_dir))
    mkdir(cru_dir)

    # Be sure input makes sense
    if var not in ['tmp', 'pre']:
        raise ValueError('HISTALP variable {} does not exist!'.format(var))

    # File to look for
    if var == 'tmp':
        bname = 'HISTALP_temperature_1780-2014.nc'
    else:
        bname = 'HISTALP_precipitation_all_abs_1801-2014.nc'

    search = glob.glob(os.path.join(cru_dir, bname))
    if len(search) == 1:
        ofile = search[0]
    elif len(search) > 1:
        raise RuntimeError('You seem to have more than one matching file in '
                           'your CRU directory: {}. Help me by deleting the '
                           'one you dont want to use anymore.'.format(cru_dir))
    else:
        # if not there download it
        h_url = HISTALP_SERVER + bname + '.bz2'
        dlfile = file_downloader(h_url)
        ofile = os.path.join(cru_dir, bname)
        with bz2.BZ2File(dlfile) as zf:
            with open(ofile, 'wb') as outfile:
                for line in zf:
                    outfile.write(line)
    return ofile


def get_topo_file(lon_ex, lat_ex, rgi_region=None, rgi_subregion=None,
                  source=None):
    """
    Returns a list with path(s) to the DEM file(s) covering the desired extent.

    If the needed files for covering the extent are not present, download them.

    By default it will be referred to SRTM for [-60S; 60N], GIMP for Greenland,
    RAMP for Antarctica, and a corrected DEM3 (viewfinderpanoramas.org)
    elsewhere.

    A user-specified data source can be given with the ``source`` keyword.

    Parameters
    ----------
    lon_ex : tuple, required
        a (min_lon, max_lon) tuple delimiting the requested area longitudes
    lat_ex : tuple, required
        a (min_lat, max_lat) tuple delimiting the requested area latitudes
    rgi_region : str, optional
        the RGI region number (required for the GIMP DEM)
    rgi_subregion : str, optional
        the RGI subregion str (useful for RGI Reg 19)
    source : str or list of str, optional
        If you want to force the use of a certain DEM source. Available are:
          - 'USER' : file set in cfg.PATHS['dem_file']
          - 'SRTM' : SRTM v4.1
          - 'GIMP' : https://bpcrc.osu.edu/gdg/data/gimpdem
          - 'RAMP' : http://nsidc.org/data/docs/daac/nsidc0082_ramp_dem.gd.html
          - 'DEM3' : http://viewfinderpanoramas.org/
          - 'ASTER' : ASTER data

    Returns
    -------
    tuple: (list with path(s) to the DEM file, data source)
    """

    if source is not None and not isinstance(source, str):
        # check all user options
        for s in source:
            demf, source_str = get_topo_file(lon_ex, lat_ex,
                                             rgi_region=rgi_region,
                                             rgi_subregion=rgi_subregion,
                                             source=s)
            if demf[0]:
                return demf, source_str

    # Did the user specify a specific DEM file?
    if 'dem_file' in cfg.PATHS and os.path.isfile(cfg.PATHS['dem_file']):
        source = 'USER' if source is None else source
        if source == 'USER':
            return [cfg.PATHS['dem_file']], source

    # GIMP is in polar stereographic, not easy to test if glacier is on the map
    # It would be possible with a salem grid but this is a bit more expensive
    # Instead, we are just asking RGI for the region
    if source == 'GIMP' or (rgi_region is not None and int(rgi_region) == 5):
        source = 'GIMP' if source is None else source
        if source == 'GIMP':
            _file = _download_topo_file_from_cluster('gimpdem_90m_v01.1.tif')
            return [_file], source

    # Same for Antarctica
    if source == 'RAMP' or (rgi_region is not None and int(rgi_region) == 19):
        if rgi_subregion is None:
            raise ValueError('Must specify subregion for Antarctica')
        else:
            dem3_regs = ['19-01', '19-02', '19-03', '19-04', '19-05']
            should_dem3 = rgi_subregion in dem3_regs
        if should_dem3:
            # special case for some distant islands
            source = 'DEM3' if source is None else source
        else:
            source = 'RAMP' if source is None else source
        if source == 'RAMP':
            _file = _download_topo_file_from_cluster('AntarcticDEM_wgs84.tif')
            return [_file], source

    # Anywhere else on Earth we check for DEM3, ASTER, or SRTM
    if (np.min(lat_ex) < -60.) or (np.max(lat_ex) > 60.) or \
            (source == 'DEM3') or (source == 'ASTER'):
        # default is DEM3
        source = 'DEM3' if source is None else source
        if source == 'DEM3':
            # use corrected viewpanoramas.org DEM
            zones = dem3_viewpano_zone(lon_ex, lat_ex)
            sources = []
            for z in zones:
                sources.append(_download_dem3_viewpano(z))
            source_str = source
        if source == 'ASTER':
            # use ASTER
            zones, units = aster_zone(lon_ex, lat_ex)
            sources = []
            for z, u in zip(zones, units):
                sf = _download_aster_file(z, u)
                if sf is not None:
                    sources.append(sf)
            source_str = source
    else:
        source = 'SRTM' if source is None else source
        if source == 'SRTM':
            zones = srtm_zone(lon_ex, lat_ex)
            sources = []
            for z in zones:
                sources.append(_download_srtm_file(z))
            source_str = source

    # filter for None (e.g. oceans)
    sources = [s for s in sources if s]
    if sources:
        return sources, source_str
    else:
        raise RuntimeError('No topography file available for extent lat:{0},'
                           'lon:{1}!'.format(lat_ex, lon_ex))


def get_ref_mb_glaciers(gdirs):
    """Get the list of glaciers we have valid data for."""

    # Get the links
    flink, _ = get_wgms_files()
    dfids = flink['RGI{}0_ID'.format(gdirs[0].rgi_version[0])].values

    # We remove tidewater glaciers and glaciers with < 5 years
    ref_gdirs = []
    for g in gdirs:
        if g.rgi_id not in dfids or g.is_tidewater:
            continue
        try:
            mbdf = g.get_ref_mb_data()
            if len(mbdf) >= 5:
                ref_gdirs.append(g)
        except RuntimeError:
            pass
    return ref_gdirs


def compile_run_output(gdirs, path=True, filesuffix=''):
    """Merge the output of the model runs of several gdirs into one file.

    Parameters
    ----------
    gdirs : []
        the list of GlacierDir to process.
    path : str
        where to store (default is on the working dir).
    filesuffix : str
        the filesuffix of the run
    """

    # Get the dimensions of all this
    rgi_ids = [gd.rgi_id for gd in gdirs]

    # The first gdir might have blown up, try some others
    i = 0
    while True:
        if i >= len(gdirs):
            raise RuntimeError('Found no valid glaciers!')
        try:
            ppath = gdirs[i].get_filepath('model_diagnostics',
                                          filesuffix=filesuffix)
            with xr.open_dataset(ppath) as ds_diag:
                ds_diag.time.values
            break
        except BaseException:
            i += 1

    # OK found it, open it and prepare the output

    with xr.open_dataset(ppath) as ds_diag:
        time = ds_diag.time.values
        yrs = ds_diag.hydro_year.values
        months = ds_diag.hydro_month.values
        cyrs = ds_diag.calendar_year.values
        cmonths = ds_diag.calendar_month.values

        # Prepare output
        ds = xr.Dataset()

        # Global attributes
        ds.attrs['description'] = 'OGGM model output'
        ds.attrs['oggm_version'] = __version__
        ds.attrs['calendar'] = '365-day no leap'
        ds.attrs['creation_date'] = strftime("%Y-%m-%d %H:%M:%S", gmtime())

        # Coordinates
        ds.coords['time'] = ('time', time)
        ds.coords['rgi_id'] = ('rgi_id', rgi_ids)
        ds.coords['hydro_year'] = ('time', yrs)
        ds.coords['hydro_month'] = ('time', months)
        ds.coords['calendar_year'] = ('time', cyrs)
        ds.coords['calendar_month'] = ('time', cmonths)
        ds['time'].attrs['description'] = 'Floating hydrological year'
        ds['rgi_id'].attrs['description'] = 'RGI glacier identifier'
        ds['hydro_year'].attrs['description'] = 'Hydrological year'
        ds['hydro_month'].attrs['description'] = 'Hydrological month'
        ds['calendar_year'].attrs['description'] = 'Calendar year'
        ds['calendar_month'].attrs['description'] = 'Calendar month'

    shape = (len(time), len(rgi_ids))
    vol = np.zeros(shape)
    area = np.zeros(shape)
    length = np.zeros(shape)
    ela = np.zeros(shape)
    for i, gdir in enumerate(gdirs):
        try:
            ppath = gdir.get_filepath('model_diagnostics',
                                      filesuffix=filesuffix)
            with xr.open_dataset(ppath) as ds_diag:
                vol[:, i] = ds_diag.volume_m3.values
                area[:, i] = ds_diag.area_m2.values
                length[:, i] = ds_diag.length_m.values
                ela[:, i] = ds_diag.ela_m.values
        except BaseException:
            vol[:, i] = np.NaN
            area[:, i] = np.NaN
            length[:, i] = np.NaN
            ela[:, i] = np.NaN

    ds['volume'] = (('time', 'rgi_id'), vol)
    ds['volume'].attrs['description'] = 'Total glacier volume'
    ds['volume'].attrs['units'] = 'm 3'
    ds['area'] = (('time', 'rgi_id'), area)
    ds['area'].attrs['description'] = 'Total glacier area'
    ds['area'].attrs['units'] = 'm 2'
    ds['length'] = (('time', 'rgi_id'), length)
    ds['length'].attrs['description'] = 'Glacier length'
    ds['length'].attrs['units'] = 'm'
    ds['ela'] = (('time', 'rgi_id'), ela)
    ds['ela'].attrs['description'] = 'Glacier Equilibrium Line Altitude (ELA)'
    ds['ela'].attrs['units'] = 'm a.s.l'

    if path:
        if path is True:
            path = os.path.join(cfg.PATHS['working_dir'],
                                'run_output' + filesuffix + '.nc')
        ds.to_netcdf(path)
    return ds


def compile_climate_input(gdirs, path=True, filename='climate_monthly',
                          filesuffix=''):
    """Merge the climate input files in the glacier directories into one file.

    Parameters
    ----------
    gdirs : []
        the list of GlacierDir to process.
    path : str
        where to store (default is on the working dir).
    filename : str
        BASENAME of the climate input files
    filesuffix : str
        the filesuffix of the compiled file
    """

    # Get the dimensions of all this
    rgi_ids = [gd.rgi_id for gd in gdirs]

    # The first gdir might have blown up, try some others
    i = 0
    while True:
        if i >= len(gdirs):
            raise RuntimeError('Found no valid glaciers!')
        try:
            ppath = gdirs[i].get_filepath(filename=filename,
                                          filesuffix=filesuffix)
            with warnings.catch_warnings():
                # Long time series are currently a pain pandas
                warnings.filterwarnings("ignore", message='Unable to decode')
                with xr.open_dataset(ppath) as ds_clim:
                    ds_clim.time.values
            break
        except BaseException:
            i += 1

    with warnings.catch_warnings():
        warnings.filterwarnings("ignore", message='Unable to decode time axis')

        with xr.open_dataset(ppath) as ds_clim:
            try:
                y0 = ds_clim.temp.time.values[0].astype('datetime64[Y]')
                y1 = ds_clim.temp.time.values[-1].astype('datetime64[Y]')
            except AttributeError:
                y0 = ds_clim.temp.time.values[0].strftime('%Y')
                y1 = ds_clim.temp.time.values[-1].strftime('%Y')
            has_grad = 'gradient' in ds_clim.variables

    # We know the file is structured like this
    ctime = pd.period_range('{}-10'.format(y0), '{}-9'.format(y1), freq='M')
    cyrs = ctime.year
    cmonths = ctime.month
    yrs, months = calendardate_to_hydrodate(cyrs, cmonths)
    time = date_to_floatyear(yrs, months)

    # Prepare output
    ds = xr.Dataset()

    # Global attributes
    ds.attrs['description'] = 'OGGM model output'
    ds.attrs['oggm_version'] = __version__
    ds.attrs['calendar'] = '365-day no leap'
    ds.attrs['creation_date'] = strftime("%Y-%m-%d %H:%M:%S", gmtime())

    # Coordinates
    ds.coords['time'] = ('time', time)
    ds.coords['rgi_id'] = ('rgi_id', rgi_ids)
    ds.coords['hydro_year'] = ('time', yrs)
    ds.coords['hydro_month'] = ('time', months)
    ds.coords['calendar_year'] = ('time', cyrs)
    ds.coords['calendar_month'] = ('time', cmonths)
    ds['time'].attrs['description'] = 'Floating hydrological year'
    ds['rgi_id'].attrs['description'] = 'RGI glacier identifier'
    ds['hydro_year'].attrs['description'] = 'Hydrological year'
    ds['hydro_month'].attrs['description'] = 'Hydrological month'
    ds['calendar_year'].attrs['description'] = 'Calendar year'
    ds['calendar_month'].attrs['description'] = 'Calendar month'

    shape = (len(time), len(rgi_ids))
    temp = np.zeros(shape) * np.NaN
    prcp = np.zeros(shape) * np.NaN
    if has_grad:
        grad = np.zeros(shape) * np.NaN
    ref_hgt = np.zeros(len(rgi_ids)) * np.NaN
    ref_pix_lon = np.zeros(len(rgi_ids)) * np.NaN
    ref_pix_lat = np.zeros(len(rgi_ids)) * np.NaN

    for i, gdir in enumerate(gdirs):
        try:
            ppath = gdir.get_filepath(filename=filename,
                                      filesuffix=filesuffix)
            with warnings.catch_warnings():
                warnings.filterwarnings("ignore", message='Unable to decode')
                with xr.open_dataset(ppath) as ds_clim:
                    prcp[:, i] = ds_clim.prcp.values
                    temp[:, i] = ds_clim.temp.values
                    if has_grad:
                        grad[:, i] = ds_clim.gradient
                    ref_hgt[i] = ds_clim.ref_hgt
                    ref_pix_lon[i] = ds_clim.ref_pix_lon
                    ref_pix_lat[i] = ds_clim.ref_pix_lat
        except BaseException:
            pass

    ds['temp'] = (('time', 'rgi_id'), temp)
    ds['temp'].attrs['units'] = 'DegC'
    ds['temp'].attrs['description'] = '2m Temperature at height ref_hgt'
    ds['prcp'] = (('time', 'rgi_id'), prcp)
    ds['prcp'].attrs['units'] = 'kg m-2'
    ds['prcp'].attrs['description'] = 'total monthly precipitation amount'
    if has_grad:
        ds['grad'] = (('time', 'rgi_id'), grad)
        ds['grad'].attrs['units'] = 'degC m-1'
        ds['grad'].attrs['description'] = 'temperature gradient'
    ds['ref_hgt'] = ('rgi_id', ref_hgt)
    ds['ref_hgt'].attrs['units'] = 'm'
    ds['ref_hgt'].attrs['description'] = 'reference height'
    ds['ref_pix_lon'] = ('rgi_id', ref_pix_lon)
    ds['ref_pix_lon'].attrs['description'] = 'longitude'
    ds['ref_pix_lat'] = ('rgi_id', ref_pix_lat)
    ds['ref_pix_lat'].attrs['description'] = 'latitude'

    if path:
        if path is True:
            path = os.path.join(cfg.PATHS['working_dir'],
                                'climate_input' + filesuffix + '.nc')
        ds.to_netcdf(path)
    return ds


def compile_task_log(gdirs, task_names=[], filesuffix='', path=True,
                     append=True):
    """Gathers the log output for the selected task(s)

    Parameters
    ----------
    gdirs: the list of GlacierDir to process.
    task_names : list of str
        The tasks to check for
    filesuffix : str
        add suffix to output file
    path:
        Set to "True" in order  to store the info in the working directory
        Set to a path to store the file to your chosen location
    append:
        If a task log file already exists in the working directory, the new
        logs will be added to the existing file
    """

    out_df = []
    for gdir in gdirs:
        d = OrderedDict()
        d['rgi_id'] = gdir.rgi_id
        for task_name in task_names:
            ts = gdir.get_task_status(task_name)
            if ts is None:
                ts = ''
            d[task_name] = ts.replace(',', ' ')
        out_df.append(d)

    out = pd.DataFrame(out_df).set_index('rgi_id')
    if path:
        if path is True:
            path = os.path.join(cfg.PATHS['working_dir'],
                                'task_log' + filesuffix + '.csv')
        if os.path.exists(path) and append:
            odf = pd.read_csv(path, index_col=0)
            out = odf.join(out, rsuffix='_n')
        out.to_csv(path)
    return out


def compile_glacier_statistics(gdirs, filesuffix='', path=True,
                               add_climate_period=1995,
                               inversion_only=False):
    """Gather as much statistics as possible about a list of glaciers.

    It can be used to do result diagnostics and other stuffs. If the data
    necessary for a statistic is not available (e.g.: flowlines length) it
    will simply be ignored.

    Parameters
    ----------
    gdirs: the list of GlacierDir to process.
    filesuffix : str
        add suffix to output file
    path:
        Set to "True" in order  to store the info in the working directory
        Set to a path to store the file to your chosen location
    inversion_only: bool
        if one wants to summarize the inversion output only (including calving)
    """
    from oggm.core.massbalance import (ConstantMassBalance,
                                       MultipleFlowlineMassBalance)

    out_df = []
    for gdir in gdirs:

        d = OrderedDict()

        # Easy stats - this should always be possible
        d['rgi_id'] = gdir.rgi_id
        d['rgi_region'] = gdir.rgi_region
        d['rgi_subregion'] = gdir.rgi_subregion
        d['name'] = gdir.name
        d['cenlon'] = gdir.cenlon
        d['cenlat'] = gdir.cenlat
        d['rgi_area_km2'] = gdir.rgi_area_km2
        d['glacier_type'] = gdir.glacier_type
        d['terminus_type'] = gdir.terminus_type
        d['status'] = gdir.status

        # The rest is less certain. We put these in a try block and see
        # We're good with any error - we store the dict anyway below
        # TODO: should be done with more preselected errors
        try:
            # Inversion
            if gdir.has_file('inversion_output'):
                vol = []
                cl = gdir.read_pickle('inversion_output')
                for c in cl:
                    vol.extend(c['volume'])
                d['inv_volume_km3'] = np.nansum(vol) * 1e-9
                area = gdir.rgi_area_km2
                d['inv_thickness_m'] = d['inv_volume_km3'] / area * 1000
                d['vas_volume_km3'] = 0.034 * (area**1.375)
                d['vas_thickness_m'] = d['vas_volume_km3'] / area * 1000
        except BaseException:
            pass
        try:
            # Calving
            all_calving_data = []
            all_width = []
            cl = gdir.read_pickle('calving_output')
            for c in cl:
                all_calving_data = c['calving_fluxes'][-1]
                all_width = c['t_width']
            d['calving_flux'] = all_calving_data
            d['calving_front_width'] = all_width
        except BaseException:
            pass
        if inversion_only:
            out_df.append(d)
            continue
        try:
            # Diagnostics
            diags = gdir.get_diagnostics()
            for k, v in diags.items():
                d[k] = v
        except BaseException:
            pass
        try:
            # Masks related stuff
            fpath = gdir.get_filepath('gridded_data')
            with ncDataset(fpath) as nc:
                mask = nc.variables['glacier_mask'][:]
                topo = nc.variables['topo'][:]
            d['dem_mean_elev'] = np.mean(topo[np.where(mask == 1)])
            d['dem_med_elev'] = np.median(topo[np.where(mask == 1)])
            d['dem_min_elev'] = np.min(topo[np.where(mask == 1)])
            d['dem_max_elev'] = np.max(topo[np.where(mask == 1)])
        except BaseException:
            pass
        try:
            # Ext related stuff
            fpath = gdir.get_filepath('gridded_data')
            with ncDataset(fpath) as nc:
                ext = nc.variables['glacier_ext'][:]
                mask = nc.variables['glacier_mask'][:]
                topo = nc.variables['topo'][:]
            d['dem_max_elev_on_ext'] = np.max(topo[np.where(ext == 1)])
            d['dem_min_elev_on_ext'] = np.min(topo[np.where(ext == 1)])
            a = np.sum(mask & (topo > d['dem_max_elev_on_ext']))
            d['dem_perc_area_above_max_elev_on_ext'] = a / np.sum(mask)
        except BaseException:
            pass
        try:
            # Centerlines
            cls = gdir.read_pickle('centerlines')
            longuest = 0.
            for cl in cls:
                longuest = np.max([longuest, cl.dis_on_line[-1]])
            d['n_centerlines'] = len(cls)
            d['longuest_centerline_km'] = longuest * gdir.grid.dx / 1000.
        except BaseException:
            pass
        try:
            # Flowline related stuff
            h = np.array([])
            widths = np.array([])
            slope = np.array([])
            fls = gdir.read_pickle('inversion_flowlines')
            dx = fls[0].dx * gdir.grid.dx
            for fl in fls:
                hgt = fl.surface_h
                h = np.append(h, hgt)
                widths = np.append(widths, fl.widths * dx)
                slope = np.append(slope, np.arctan(-np.gradient(hgt, dx)))
            d['flowline_mean_elev'] = np.average(h, weights=widths)
            d['flowline_max_elev'] = np.max(h)
            d['flowline_min_elev'] = np.min(h)
            d['flowline_avg_width'] = np.mean(widths)
            d['flowline_avg_slope'] = np.mean(slope)
        except BaseException:
            pass
        try:
            # MB calib
            df = gdir.read_json('local_mustar')
            d['t_star'] = df['t_star']
            d['mu_star_glacierwide'] = df['mu_star_glacierwide']
            d['mu_star_flowline_avg'] = df['mu_star_flowline_avg']
            d['mu_star_allsame'] = df['mu_star_allsame']
            d['mb_bias'] = df['bias']
        except BaseException:
            pass
        try:
            # Climate and MB at t*
            mbcl = ConstantMassBalance
            mbmod = MultipleFlowlineMassBalance(gdir, mb_model_class=mbcl,
                                                bias=0)
            h, w, mbh = mbmod.get_annual_mb_on_flowlines()
            mbh = mbh * SEC_IN_YEAR * cfg.PARAMS['ice_density']
            pacc = np.where(mbh >= 0)
            pab = np.where(mbh < 0)
            d['tstar_aar'] = np.sum(w[pacc]) / np.sum(w)
            try:
                # Try to get the slope
                mb_slope, _, _, _, _ = stats.linregress(h[pab], mbh[pab])
                d['tstar_mb_grad'] = mb_slope
            except BaseException:
                # we don't mind if something goes wrong
                d['tstar_mb_grad'] = np.NaN
            d['tstar_ela_h'] = mbmod.get_ela()
            # Climate
<<<<<<< HEAD
            t, _, p, ps = mbmod.flowline_mb_models[0].get_climate(
=======
            t, tm, p, ps = mbmod.flowline_mb_models[0].get_climate(
>>>>>>> aa6c5491
                [d['tstar_ela_h'],
                 d['flowline_mean_elev'],
                 d['flowline_max_elev'],
                 d['flowline_min_elev']])
<<<<<<< HEAD
            for n, v in zip(['temp', 'prcpsol'], [t, ps]):
=======
            for n, v in zip(['temp', 'tempmelt', 'prcpsol'], [t, tm, ps]):
>>>>>>> aa6c5491
                d['tstar_avg_' + n + '_ela_h'] = v[0]
                d['tstar_avg_' + n + '_mean_elev'] = v[1]
                d['tstar_avg_' + n + '_max_elev'] = v[2]
                d['tstar_avg_' + n + '_min_elev'] = v[3]
            d['tstar_avg_prcp'] = p[0]
        except BaseException:
            pass
        try:
            # Climate and MB at specified dates
            add_climate_period = tolist(add_climate_period)
            for y0 in add_climate_period:
                fs = '{}-{}'.format(y0-15, y0+15)

                mbcl = ConstantMassBalance
                mbmod = MultipleFlowlineMassBalance(gdir, mb_model_class=mbcl,
                                                    y0=y0)
                h, w, mbh = mbmod.get_annual_mb_on_flowlines()
                mbh = mbh * SEC_IN_YEAR * cfg.PARAMS['ice_density']
                pacc = np.where(mbh >= 0)
                pab = np.where(mbh < 0)
                d[fs + '_aar'] = np.sum(w[pacc]) / np.sum(w)
                try:
                    # Try to get the slope
                    mb_slope, _, _, _, _ = stats.linregress(h[pab], mbh[pab])
                    d[fs + '_mb_grad'] = mb_slope
                except BaseException:
                    # we don't mind if something goes wrong
                    d[fs + '_mb_grad'] = np.NaN
                d[fs + '_ela_h'] = mbmod.get_ela()
                # Climate
                t, tm, p, ps = mbmod.flowline_mb_models[0].get_climate(
                    [d[fs + '_ela_h'],
                     d['flowline_mean_elev'],
                     d['flowline_max_elev'],
                     d['flowline_min_elev']])
                for n, v in zip(['temp', 'tempmelt', 'prcpsol'], [t, tm, ps]):
                    d[fs + '_avg_' + n + '_ela_h'] = v[0]
                    d[fs + '_avg_' + n + '_mean_elev'] = v[1]
                    d[fs + '_avg_' + n + '_max_elev'] = v[2]
                    d[fs + '_avg_' + n + '_min_elev'] = v[3]
                d[fs + '_avg_prcp'] = p[0]
        except BaseException:
            pass

        out_df.append(d)

    out = pd.DataFrame(out_df).set_index('rgi_id')
    if path:
        if path is True:
            out.to_csv(os.path.join(cfg.PATHS['working_dir'],
                                    ('glacier_statistics' +
                                     filesuffix + '.csv')))
        else:
            out.to_csv(path)
    return out


class DisableLogger():
    """Context manager to temporarily disable all loggers."""

    def __enter__(self):
        logging.disable(logging.ERROR)

    def __exit__(self, a, b, c):
        logging.disable(logging.NOTSET)


class entity_task(object):
    """Decorator for common job-controlling logic.

    All tasks share common operations. This decorator is here to handle them:
    exceptions, logging, and (some day) database for job-controlling.
    """

    def __init__(self, log, writes=[]):
        """Decorator syntax: ``@oggm_task(writes=['dem', 'outlines'])``

        Parameters
        ----------
        writes: list
            list of files that the task will write down to disk (must be
            available in ``cfg.BASENAMES``)
        """
        self.log = log
        self.writes = writes

        cnt = ['    Notes']
        cnt += ['    -----']
        cnt += ['    Files writen to the glacier directory:']

        for k in sorted(writes):
            cnt += [cfg.BASENAMES.doc_str(k)]
        self.iodoc = '\n'.join(cnt)

    def __call__(self, task_func):
        """Decorate."""

        # Add to the original docstring
        if task_func.__doc__ is None:
            raise RuntimeError('Entity tasks should have a docstring!')

        task_func.__doc__ = '\n'.join((task_func.__doc__, self.iodoc))

        @wraps(task_func)
        def _entity_task(gdir, *, reset=None, print_log=True, **kwargs):

            if reset is None:
                reset = not cfg.PARAMS['auto_skip_task']

            task_name = task_func.__name__

            # Filesuffix are typically used to differentiate tasks
            fsuffix = (kwargs.get('filesuffix', False) or
                       kwargs.get('output_filesuffix', False))
            if fsuffix:
                task_name += fsuffix

            # Do we need to run this task?
            s = gdir.get_task_status(task_name)
            if not reset and s and ('SUCCESS' in s):
                return

            # Log what we are doing
            if print_log:
                self.log.info('(%s) %s', gdir.rgi_id, task_name)

            # Run the task
            try:
                out = task_func(gdir, **kwargs)
                gdir.log(task_name)
            except Exception as err:
                # Something happened
                out = None
                gdir.log(task_name, err=err)
                pipe_log(gdir, task_name, err=err)
                if print_log:
                    self.log.error('%s occurred during task %s on %s: %s',
                                   type(err).__name__, task_name,
                                   gdir.rgi_id, str(err))
                if not cfg.PARAMS['continue_on_error']:
                    raise
            return out

        _entity_task.__dict__['is_entity_task'] = True
        return _entity_task


def global_task(task_func):
    """
    Decorator for common job-controlling logic.

    Indicates that this task expects a list of all GlacierDirs as parameter
    instead of being called once per dir.
    """

    task_func.__dict__['global_task'] = True
    return task_func


def filter_rgi_name(name):
    """Remove spurious characters and trailing blanks from RGI glacier name.

    This seems to be unnecessary with RGI V6
    """

    if name is None or len(name) == 0:
        return ''

    if name[-1] in ['À', 'È', 'è', '\x9c', '3', 'Ð', '°', '¾',
                    '\r', '\x93', '¤', '0', '`', '/', 'C', '@',
                    'Å', '\x06', '\x10', '^', 'å', ';']:
        return filter_rgi_name(name[:-1])

    return name.strip().title()


def idealized_gdir(surface_h, widths_m, map_dx, flowline_dx=1,
                   base_dir=None, reset=False):
    """Creates a glacier directory with flowline input data only.

    This is useful for testing, or for idealized experiments.

    Parameters
    ----------
    surface_h : ndarray
        the surface elevation of the flowline's grid points (in m).
    widths_m : ndarray
        the widths of the flowline's grid points (in m).
    map_dx : float
        the grid spacing (in m)
    flowline_dx : int
        the flowline grid spacing (in units of map_dx, often it should be 1)
    base_dir : str
        path to the directory where to open the directory.
        Defaults to `cfg.PATHS['working_dir'] + /per_glacier/`
    reset : bool, default=False
        empties the directory at construction

    Returns
    -------
    a GlacierDirectory instance
    """

    from oggm.core.centerlines import Centerline

    # Area from geometry
    area_km2 = np.sum(widths_m * map_dx * flowline_dx) * 1e-6

    # Dummy entity - should probably also change the geometry
    entity = gpd.read_file(get_demo_file('Hintereisferner_RGI5.shp')).iloc[0]
    entity.Area = area_km2
    entity.CenLat = 0
    entity.CenLon = 0
    entity.Name = ''
    entity.RGIId = 'RGI50-00.00000'
    entity.O1Region = '00'
    entity.O2Region = '0'
    gdir = GlacierDirectory(entity, base_dir=base_dir, reset=reset)
    gpd.GeoDataFrame([entity]).to_file(gdir.get_filepath('outlines'))

    # Idealized flowline
    coords = np.arange(0, len(surface_h) - 0.5, 1)
    line = shpg.LineString(np.vstack([coords, coords * 0.]).T)
    fl = Centerline(line, dx=flowline_dx, surface_h=surface_h)
    fl.widths = widths_m / map_dx
    fl.is_rectangular = np.ones(fl.nx).astype(np.bool)
    gdir.write_pickle([fl], 'inversion_flowlines')

    # Idealized map
    grid = salem.Grid(nxny=(1, 1), dxdy=(map_dx, map_dx), x0y0=(0, 0))
    grid.to_json(gdir.get_filepath('glacier_grid'))

    return gdir


class GlacierDirectory(object):
    """Organizes read and write access to the glacier's files.

    It handles a glacier directory created in a base directory (default
    is the "per_glacier" folder in the working directory). The role of a
    GlacierDirectory is to give access to file paths and to I/O operations.
    The user should not care about *where* the files are
    located, but should know their name (see :ref:`basenames`).

    If the directory does not exist, it will be created.

    See :ref:`glacierdir` for more information.

    Attributes
    ----------
    dir : str
        path to the directory
    rgi_id : str
        The glacier's RGI identifier
    glims_id : str
        The glacier's GLIMS identifier (when available)
    rgi_area_km2 : float
        The glacier's RGI area (km2)
    cenlon, cenlat : float
        The glacier centerpoint's lon/lat
    rgi_date : datetime
        The RGI's BGNDATE attribute if available. Otherwise, defaults to
        2003-01-01
    rgi_region : str
        The RGI region name
    name : str
        The RGI glacier name (if Available)
    glacier_type : str
        The RGI glacier type ('Glacier', 'Ice cap', 'Perennial snowfield',
        'Seasonal snowfield')
    terminus_type : str
        The RGI terminus type ('Land-terminating', 'Marine-terminating',
        'Lake-terminating', 'Dry calving', 'Regenerated', 'Shelf-terminating')
    is_tidewater : bool
        Is the glacier a caving glacier?
    inversion_calving_rate : float
        Calving rate used for the inversion
    """

    def __init__(self, rgi_entity, base_dir=None, reset=False):
        """Creates a new directory or opens an existing one.

        Parameters
        ----------
        rgi_entity : a ``geopandas.GeoSeries`` or str
            glacier entity read from the shapefile (or a valid RGI ID if the
            directory exists)
        base_dir : str
            path to the directory where to open the directory.
            Defaults to `cfg.PATHS['working_dir'] + /per_glacier/`
        reset : bool, default=False
            empties the directory at construction (careful!)
        """

        if base_dir is None:
            if not cfg.PATHS.get('working_dir', None):
                raise ValueError("Need a valid PATHS['working_dir']!")
            base_dir = os.path.join(cfg.PATHS['working_dir'], 'per_glacier')

        # RGI IDs are also valid entries
        if isinstance(rgi_entity, str):
            _shp = os.path.join(base_dir, rgi_entity[:8], rgi_entity[:11],
                                rgi_entity, 'outlines.shp')
            rgi_entity = read_shapefile(_shp)
            crs = salem.check_crs(rgi_entity.crs)
            rgi_entity = rgi_entity.iloc[0]
            xx, yy = salem.transform_proj(crs, salem.wgs84,
                                          [rgi_entity['min_x'],
                                           rgi_entity['max_x']],
                                          [rgi_entity['min_y'],
                                           rgi_entity['max_y']])
        else:
            g = rgi_entity['geometry']
            xx, yy = ([g.bounds[0], g.bounds[2]],
                      [g.bounds[1], g.bounds[3]])

        # Extent of the glacier in lon/lat
        self.extent_ll = [xx, yy]

        try:
            # RGI V4?
            rgi_entity.RGIID
            raise ValueError('RGI Version 4 is not supported anymore')
        except AttributeError:
            pass

        # Should be V5
        self.rgi_id = rgi_entity.RGIId
        self.glims_id = rgi_entity.GLIMSId
        self.cenlon = float(rgi_entity.CenLon)
        self.cenlat = float(rgi_entity.CenLat)
        self.rgi_region = '{:02d}'.format(int(rgi_entity.O1Region))
        self.rgi_subregion = (self.rgi_region + '-' +
                              '{:02d}'.format(int(rgi_entity.O2Region)))
        name = rgi_entity.Name
        rgi_datestr = rgi_entity.BgnDate

        try:
            gtype = rgi_entity.GlacType
        except AttributeError:
            # RGI V6
            gtype = [str(rgi_entity.Form), str(rgi_entity.TermType)]

        try:
            gstatus = rgi_entity.RGIFlag[0]
        except AttributeError:
            # RGI V6
            gstatus = rgi_entity.Status

        # rgi version can be useful
        self.rgi_version = self.rgi_id.split('-')[0][-2:]
        if self.rgi_version not in ['50', '60', '61']:
            raise RuntimeError('RGI Version not supported: '
                               '{}'.format(self.rgi_version))

        # remove spurious characters and trailing blanks
        self.name = filter_rgi_name(name)

        # region
        reg_names, subreg_names = parse_rgi_meta(version=self.rgi_version[0])
        n = reg_names.loc[int(self.rgi_region)].values[0]
        self.rgi_region_name = self.rgi_region + ': ' + n
        try:
            n = subreg_names.loc[self.rgi_subregion].values[0]
            self.rgi_subregion_name = self.rgi_subregion + ': ' + n
        except KeyError:
            self.rgi_subregion_name = self.rgi_subregion + ': NoName'

        # Read glacier attrs
        gtkeys = {'0': 'Glacier',
                  '1': 'Ice cap',
                  '2': 'Perennial snowfield',
                  '3': 'Seasonal snowfield',
                  '9': 'Not assigned',
                  }
        ttkeys = {'0': 'Land-terminating',
                  '1': 'Marine-terminating',
                  '2': 'Lake-terminating',
                  '3': 'Dry calving',
                  '4': 'Regenerated',
                  '5': 'Shelf-terminating',
                  '9': 'Not assigned',
                  }
        stkeys = {'0': 'Glacier or ice cap',
                  '1': 'Glacier complex',
                  '2': 'Nominal glacier',
                  '9': 'Not assigned',
                  }
        self.glacier_type = gtkeys[gtype[0]]
        self.terminus_type = ttkeys[gtype[1]]
        self.status = stkeys['{}'.format(gstatus)]
        self.is_tidewater = self.terminus_type in ['Marine-terminating',
                                                   'Lake-terminating']
        self.is_nominal = self.status == 'Nominal glacier'
        self.inversion_calving_rate = 0.
        self.is_icecap = self.glacier_type == 'Ice cap'

        # Hemisphere
        self.hemisphere = 'sh' if self.cenlat < 0 else 'nh'

        # convert the date
        try:
            rgi_date = pd.to_datetime(rgi_datestr[0:4],
                                      errors='raise', format='%Y')
        except BaseException:
            rgi_date = None
        self.rgi_date = rgi_date

        # The divides dirs are created by gis.define_glacier_region, but we
        # make the root dir
        self.dir = os.path.join(base_dir, self.rgi_id[:8], self.rgi_id[:11],
                                self.rgi_id)
        if reset and os.path.exists(self.dir):
            shutil.rmtree(self.dir)
        mkdir(self.dir)

        # logging file
        self.logfile = os.path.join(self.dir, 'log.txt')

        # Optimization
        self._mbdf = None
        self._mbprofdf = None

    def __repr__(self):

        summary = ['<oggm.GlacierDirectory>']
        summary += ['  RGI id: ' + self.rgi_id]
        summary += ['  Region: ' + self.rgi_region_name]
        summary += ['  Subregion: ' + self.rgi_subregion_name]
        if self.name:
            summary += ['  Name: ' + self.name]
        summary += ['  Glacier type: ' + str(self.glacier_type)]
        summary += ['  Terminus type: ' + str(self.terminus_type)]
        summary += ['  Area: ' + str(self.rgi_area_km2) + ' km2']
        summary += ['  Lon, Lat: (' + str(self.cenlon) + ', ' +
                    str(self.cenlat) + ')']
        if os.path.isfile(self.get_filepath('glacier_grid')):
            summary += ['  Grid (nx, ny): (' + str(self.grid.nx) + ', ' +
                        str(self.grid.ny) + ')']
            summary += ['  Grid (dx, dy): (' + str(self.grid.dx) + ', ' +
                        str(self.grid.dy) + ')']
        return '\n'.join(summary) + '\n'

    @lazy_property
    def grid(self):
        """A ``salem.Grid`` handling the georeferencing of the local grid"""
        return salem.Grid.from_json(self.get_filepath('glacier_grid'))

    @lazy_property
    def rgi_area_km2(self):
        """The glacier's RGI area (km2)."""
        try:
            _area = gpd.read_file(self.get_filepath('outlines'))['Area']
            return np.round(float(_area), decimals=3)
        except OSError:
            raise RuntimeError('Please run `define_glacier_region` before '
                               'using this property.')

    @property
    def rgi_area_m2(self):
        """The glacier's RGI area (m2)."""
        return self.rgi_area_km2 * 10**6

    def get_filepath(self, filename, delete=False, filesuffix=''):
        """Absolute path to a specific file.

        Parameters
        ----------
        filename : str
            file name (must be listed in cfg.BASENAME)
        delete : bool
            delete the file if exists
        filesuffix : str
            append a suffix to the filename (useful for model runs). Note
            that the BASENAME remains same.

        Returns
        -------
        The absolute path to the desired file
        """

        if filename not in cfg.BASENAMES:
            raise ValueError(filename + ' not in cfg.BASENAMES.')

        fname = cfg.BASENAMES[filename]
        if filesuffix:
            fname = fname.split('.')
            assert len(fname) == 2
            fname = fname[0] + filesuffix + '.' + fname[1]
        out = os.path.join(self.dir, fname)
        if delete and os.path.isfile(out):
            os.remove(out)
        return out

    def has_file(self, filename):
        """Checks if a file exists.

        Parameters
        ----------
        filename : str
            file name (must be listed in cfg.BASENAME)
        """

        return os.path.exists(self.get_filepath(filename))

    def add_to_diagnostics(self, key, value):
        """Write a key, value pair to the gdir's runtime diagnostics.

        Parameters
        ----------
        key : str
            dict entry key
        value : str or number
            dict entry value
        """

        d = self.get_diagnostics()
        d[key] = value
        with open(self.get_filepath('diagnostics'), 'w') as f:
            json.dump(d, f)

    def get_diagnostics(self):
        """Read the gdir's runtime diagnostics.

        Returns
        -------
        the diagnostics dict
        """
        # If not there, create an empty one
        if not self.has_file('diagnostics'):
            with open(self.get_filepath('diagnostics'), 'w') as f:
                json.dump(dict(), f)

        # Read and return
        with open(self.get_filepath('diagnostics'), 'r') as f:
            out = json.load(f)
        return out

    def read_pickle(self, filename, use_compression=None, filesuffix=''):
        """Reads a pickle located in the directory.

        Parameters
        ----------
        filename : str
            file name (must be listed in cfg.BASENAME)
        use_compression : bool
            whether or not the file ws compressed. Default is to use
            cfg.PARAMS['use_compression'] for this (recommended)
        filesuffix : str
            append a suffix to the filename (useful for experiments).

        Returns
        -------
        An object read from the pickle
        """
        use_comp = (use_compression if use_compression is not None
                    else cfg.PARAMS['use_compression'])
        _open = gzip.open if use_comp else open
        fp = self.get_filepath(filename, filesuffix=filesuffix)
        with _open(fp, 'rb') as f:
            out = pickle.load(f)

        return out

    def write_pickle(self, var, filename, use_compression=None, filesuffix=''):
        """ Writes a variable to a pickle on disk.

        Parameters
        ----------
        var : object
            the variable to write to disk
        filename : str
            file name (must be listed in cfg.BASENAME)
        use_compression : bool
            whether or not the file ws compressed. Default is to use
            cfg.PARAMS['use_compression'] for this (recommended)
        filesuffix : str
            append a suffix to the filename (useful for experiments).
        """
        use_comp = (use_compression if use_compression is not None
                    else cfg.PARAMS['use_compression'])
        _open = gzip.open if use_comp else open
        fp = self.get_filepath(filename, filesuffix=filesuffix)
        with _open(fp, 'wb') as f:
            pickle.dump(var, f, protocol=-1)

    def read_json(self, filename, filesuffix=''):
        """Reads a JSON file located in the directory.

        Parameters
        ----------
        filename : str
            file name (must be listed in cfg.BASENAME)
        filesuffix : str
            append a suffix to the filename (useful for experiments).

        Returns
        -------
        A dictionary read from the JSON file
        """

        fp = self.get_filepath(filename, filesuffix=filesuffix)
        with open(fp, 'r') as f:
            out = json.load(f)
        return out

    def write_json(self, var, filename, filesuffix=''):
        """ Writes a variable to a pickle on disk.

        Parameters
        ----------
        var : object
            the variable to write to JSON (must be a dictionary)
        filename : str
            file name (must be listed in cfg.BASENAME)
        filesuffix : str
            append a suffix to the filename (useful for experiments).
        """
        fp = self.get_filepath(filename, filesuffix=filesuffix)
        with open(fp, 'w') as f:
            json.dump(var, f)

    def create_gridded_ncdf_file(self, fname):
        """Makes a gridded netcdf file template.

        The other variables have to be created and filled by the calling
        routine.

        Parameters
        ----------
        filename : str
            file name (must be listed in cfg.BASENAME)

        Returns
        -------
        a ``netCDF4.Dataset`` object.
        """

        # overwrite as default
        fpath = self.get_filepath(fname)
        if os.path.exists(fpath):
            os.remove(fpath)

        nc = ncDataset(fpath, 'w', format='NETCDF4')

        nc.createDimension('x', self.grid.nx)
        nc.createDimension('y', self.grid.ny)

        nc.author = 'OGGM'
        nc.author_info = 'Open Global Glacier Model'
        nc.proj_srs = self.grid.proj.srs

        lon, lat = self.grid.ll_coordinates
        x = self.grid.x0 + np.arange(self.grid.nx) * self.grid.dx
        y = self.grid.y0 + np.arange(self.grid.ny) * self.grid.dy

        v = nc.createVariable('x', 'f4', ('x',), zlib=True)
        v.units = 'm'
        v.long_name = 'x coordinate of projection'
        v.standard_name = 'projection_x_coordinate'
        v[:] = x

        v = nc.createVariable('y', 'f4', ('y',), zlib=True)
        v.units = 'm'
        v.long_name = 'y coordinate of projection'
        v.standard_name = 'projection_y_coordinate'
        v[:] = y

        v = nc.createVariable('longitude', 'f4', ('y', 'x'), zlib=True)
        v.units = 'degrees_east'
        v.long_name = 'longitude coordinate'
        v.standard_name = 'longitude'
        v[:] = lon

        v = nc.createVariable('latitude', 'f4', ('y', 'x'), zlib=True)
        v.units = 'degrees_north'
        v.long_name = 'latitude coordinate'
        v.standard_name = 'latitude'
        v[:] = lat

        return nc

    def write_monthly_climate_file(self, time, prcp, temp,
                                   ref_pix_hgt, ref_pix_lon, ref_pix_lat, *,
                                   gradient=None,
                                   time_unit='days since 1801-01-01 00:00:00',
                                   file_name='climate_monthly',
                                   filesuffix=''):
        """Creates a netCDF4 file with climate data timeseries.

        Parameters
        ----------
        time
        prcp
        temp
        ref_pix_hgt
        ref_pix_lon
        ref_pix_lat
        gradient
        time_unit
        file_name
        filesuffix

        Returns
        -------

        """

        # overwrite as default
        fpath = self.get_filepath(file_name, filesuffix=filesuffix)
        if os.path.exists(fpath):
            os.remove(fpath)

        zlib = cfg.PARAMS['compress_climate_netcdf']

        with ncDataset(fpath, 'w', format='NETCDF4') as nc:
            nc.ref_hgt = ref_pix_hgt
            nc.ref_pix_lon = ref_pix_lon
            nc.ref_pix_lat = ref_pix_lat
            nc.ref_pix_dis = haversine(self.cenlon, self.cenlat,
                                       ref_pix_lon, ref_pix_lat)

            nc.createDimension('time', None)

            nc.author = 'OGGM'
            nc.author_info = 'Open Global Glacier Model'

            timev = nc.createVariable('time', 'i4', ('time',))
            timev.setncatts({'units': time_unit})
            timev[:] = netCDF4.date2num([t for t in time], time_unit)

            v = nc.createVariable('prcp', 'f4', ('time',), zlib=zlib)
            v.units = 'kg m-2'
            v.long_name = 'total monthly precipitation amount'
            v[:] = prcp

            v = nc.createVariable('temp', 'f4', ('time',), zlib=zlib)
            v.units = 'degC'
            v.long_name = '2m temperature at height ref_hgt'
            v[:] = temp

            if gradient is not None:
                v = nc.createVariable('gradient', 'f4', ('time',), zlib=zlib)
                v.units = 'degC m-1'
                v.long_name = 'temperature gradient from local regression'
                v[:] = gradient

    def get_inversion_flowline_hw(self):
        """ Shortcut function to read the heights and widths of the glacier.

        Parameters
        ----------

        Returns
        -------
        (height, widths) in units of m
        """

        h = np.array([])
        w = np.array([])
        fls = self.read_pickle('inversion_flowlines')
        for fl in fls:
            w = np.append(w, fl.widths)
            h = np.append(h, fl.surface_h)
        return h, w * self.grid.dx

    def get_ref_mb_data(self):
        """Get the reference mb data from WGMS (for some glaciers only!).

        Raises an Error if it isn't a reference glacier at all.
        """

        if self._mbdf is None:
            flink, mbdatadir = get_wgms_files()
            c = 'RGI{}0_ID'.format(self.rgi_version[0])
            wid = flink.loc[flink[c] == self.rgi_id]
            if len(wid) == 0:
                raise RuntimeError('Not a reference glacier!')
            wid = wid.WGMS_ID.values[0]

            # file
            reff = os.path.join(mbdatadir,
                                'mbdata_WGMS-{:05d}.csv'.format(wid))
            # list of years
            self._mbdf = pd.read_csv(reff).set_index('YEAR')

        # logic for period
        if not self.has_file('climate_info'):
            raise RuntimeError('Please process some climate data before call')
        ci = self.read_pickle('climate_info')
        y0 = ci['baseline_hydro_yr_0']
        y1 = ci['baseline_hydro_yr_1']
        if len(self._mbdf) > 1:
            out = self._mbdf.loc[y0:y1]
        else:
            # Some files are just empty
            out = self._mbdf
        return out.dropna(subset=['ANNUAL_BALANCE'])

    def get_ref_mb_profile(self):
        """Get the reference mb profile data from WGMS (if available!).

        Returns None if this glacier has no profile and an Error if it isn't
        a reference glacier at all.
        """

        if self._mbprofdf is None:
            flink, mbdatadir = get_wgms_files()
            c = 'RGI{}0_ID'.format(self.rgi_version[0])
            wid = flink.loc[flink[c] == self.rgi_id]
            if len(wid) == 0:
                raise RuntimeError('Not a reference glacier!')
            wid = wid.WGMS_ID.values[0]

            # file
            mbdatadir = os.path.join(os.path.dirname(mbdatadir), 'mb_profiles')
            reff = os.path.join(mbdatadir,
                                'profile_WGMS-{:05d}.csv'.format(wid))
            if not os.path.exists(reff):
                return None
            # list of years
            self._mbprofdf = pd.read_csv(reff, index_col=0)

        # logic for period
        if not self.has_file('climate_info'):
            raise RuntimeError('Please process some climate data before call')
        ci = self.read_pickle('climate_info')
        y0 = ci['baseline_hydro_yr_0']
        y1 = ci['baseline_hydro_yr_1']
        if len(self._mbprofdf) > 1:
            out = self._mbprofdf.loc[y0:y1]
        else:
            # Some files are just empty
            out = self._mbprofdf
        out.columns = [float(c) for c in out.columns]
        return out.dropna(axis=1, how='all').dropna(axis=0, how='all')

    def get_ref_length_data(self):
        """Get the glacier lenght data from P. Leclercq's data base.

         https://folk.uio.no/paulwl/data.php

         For some glaciers only!
         """

        df = pd.read_csv(get_demo_file('rgi_leclercq_links_2012_RGIV5.csv'))
        df = df.loc[df.RGI_ID == self.rgi_id]
        if len(df) == 0:
            raise RuntimeError('No length data found for this glacier!')
        ide = df.LID.values[0]

        f = get_demo_file('Glacier_Lengths_Leclercq.nc')
        with xr.open_dataset(f) as dsg:
            # The database is not sorted by ID. Don't ask me...
            grp_id = np.argwhere(dsg['index'].values == ide)[0][0] + 1
        with xr.open_dataset(f, group=str(grp_id)) as ds:
            df = ds.to_dataframe()
            df.name = ds.glacier_name
        return df

    def log(self, task_name, err=None):
        """Logs a message to the glacier directory.

        It is usually called by the :py:class:`entity_task` decorator, normally
        you shouldn't take care about that.

        Parameters
        ----------
        func : a function
            the function which wants to log
        err : Exception
            the exception which has been raised by func (if no exception was
            raised, a success is logged)
        """

        # a line per function call
        nowsrt = datetime.datetime.now().strftime('%Y-%m-%dT%H:%M:%S')
        line = nowsrt + ';' + task_name + ';'
        if err is None:
            line += 'SUCCESS'
        else:
            line += err.__class__.__name__ + ': {}'.format(err)
        with open(self.logfile, 'a') as logfile:
            logfile.write(line + '\n')

    def get_task_status(self, task_name):
        """Opens this directory's log file to see if a task was already run.

        It is usually called by the :py:class:`entity_task` decorator, normally
        you shouldn't take care about that.

        Parameters
        ----------
        task_name : str
            the name of the task which has to be tested for

        Returns
        -------
        The last message for this task (SUCCESS if was successful),
        None if the task was not run yet
        """

        if not os.path.isfile(self.logfile):
            return None

        with open(self.logfile) as logfile:
            lines = logfile.readlines()

        lines = [l.replace('\n', '') for l in lines if task_name in l]
        if lines:
            # keep only the last log
            return lines[-1].split(';')[-1]
        else:
            return None


def shape_factor_huss(widths, heights, is_rectangular):
    """Compute shape factor for inclusion of lateral drag
    according to Huss and Farinotti (2012). The shape factor is only applied
    for parabolic sections.

    Not yet tested

    Parameters
    ----------
    widths: ndarray of floats
        widths of the sections
    heights: float or ndarray of floats
        height of the sections
    is_rectangular: bool or ndarray of bools
        determines, whether section has a rectangular or parabolic shape

    Returns
    -------
    shape factor (no units)
    """

    # Ensure bool (for masking)
    is_rect = is_rectangular.astype(bool)
    shape_factors = np.ones(widths.shape)

    # TODO: could check for division by 0, but at the moment
    # this is covered by interpolation and clip, resulting in a factor of 1
    with warnings.catch_warnings():
        warnings.filterwarnings("ignore", category=RuntimeWarning)
        shape_factors[~is_rect] = (widths / (2 * heights + widths))[~is_rect]
    shape_factors[heights <= 0.] = 1.

    return shape_factors


def shape_factor_adhikari(widths, heights, is_rectangular):
    """Compute shape factor for inclusion of lateral drag according to
    Adhikari (2012)

    TODO: should we expand this here to also include
    the factors suggested for sliding?

    Parameters
    ----------
    widths: ndarray of floats
        widths of the sections
    heights: ndarray of floats
        heights of the sections
    is_rectangular: ndarray of bools
        determines, whether section has a rectangular or parabolic shape

    Returns
    -------
    shape factors (no units), ndarray of floats
    """

    # Ensure bool (for masking)
    is_rectangular = is_rectangular.astype(bool)

    # TODO: could check for division by 0, but at the moment
    # this is covered by interpolation and clip, resulting in a factor of 1
    with warnings.catch_warnings():
        warnings.filterwarnings("ignore", category=RuntimeWarning)
        zetas = widths / 2. / heights

    shape_factors = np.ones(widths.shape)

    # TODO: higher order interpolation? (e.g. via InterpolatedUnivariateSpline)
    shape_factors[is_rectangular] = ADHIKARI_FACTORS_RECTANGULAR(
        zetas[is_rectangular])
    shape_factors[~is_rectangular] = ADHIKARI_FACTORS_PARABOLIC(
        zetas[~is_rectangular])

    np.clip(shape_factors, 0.2, 1., out=shape_factors)
    # Set NaN values resulting from zero height to a shape factor of 1
    shape_factors[np.isnan(shape_factors)] = 1.

    return shape_factors


@entity_task(logger)
def copy_to_basedir(gdir, base_dir, setup='run'):
    """Copies the glacier directories and their content to a new location.

    This utility function allows to select certain files only, thus
    saving time at copy.

    Parameters
    ----------
    base_dir : str
        path to the new base directory (should end with "per_glacier" most
        of the times)
    setup : str
        set up you want the copied directory to be useful for. Currently
        supported are 'all' (copy the entire directory), 'inversion'
        (copy the necessary files for the inversion AND the run)
        and 'run' (copy the necessary files for a dynamical run).

    Returns
    -------
    New glacier directories from the copied folders
    """
    base_dir = os.path.abspath(base_dir)
    new_dir = os.path.join(base_dir, gdir.rgi_id[:8], gdir.rgi_id[:11],
                           gdir.rgi_id)
    if setup == 'run':
        paths = ['model_flowlines', 'inversion_params', 'outlines',
                 'local_mustar', 'climate_monthly', 'gridded_data',
                 'cesm_data', 'climate_info']
        paths = ('*' + p + '*' for p in paths)
        shutil.copytree(gdir.dir, new_dir,
                        ignore=include_patterns(*paths))
    elif setup == 'inversion':
        paths = ['inversion_params', 'downstream_line', 'outlines',
                 'inversion_flowlines', 'glacier_grid',
                 'local_mustar', 'climate_monthly', 'gridded_data',
                 'cesm_data', 'climate_info']
        paths = ('*' + p + '*' for p in paths)
        shutil.copytree(gdir.dir, new_dir,
                        ignore=include_patterns(*paths))
    elif setup == 'all':
        shutil.copytree(gdir.dir, new_dir)
    else:
        raise ValueError('setup not understood: {}'.format(setup))
    return GlacierDirectory(gdir.rgi_id, base_dir=base_dir)<|MERGE_RESOLUTION|>--- conflicted
+++ resolved
@@ -2593,20 +2593,13 @@
                 d['tstar_mb_grad'] = np.NaN
             d['tstar_ela_h'] = mbmod.get_ela()
             # Climate
-<<<<<<< HEAD
-            t, _, p, ps = mbmod.flowline_mb_models[0].get_climate(
-=======
+
             t, tm, p, ps = mbmod.flowline_mb_models[0].get_climate(
->>>>>>> aa6c5491
                 [d['tstar_ela_h'],
                  d['flowline_mean_elev'],
                  d['flowline_max_elev'],
                  d['flowline_min_elev']])
-<<<<<<< HEAD
-            for n, v in zip(['temp', 'prcpsol'], [t, ps]):
-=======
             for n, v in zip(['temp', 'tempmelt', 'prcpsol'], [t, tm, ps]):
->>>>>>> aa6c5491
                 d['tstar_avg_' + n + '_ela_h'] = v[0]
                 d['tstar_avg_' + n + '_mean_elev'] = v[1]
                 d['tstar_avg_' + n + '_max_elev'] = v[2]
